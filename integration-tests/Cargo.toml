--- conflicted
+++ resolved
@@ -19,13 +19,9 @@
 pretty_assertions = "1.0.0"
 log = "0.4.14"
 env_logger = "0.9"
-<<<<<<< HEAD
-halo2_proofs = { git = "https://github.com/privacy-scaling-explorations/halo2.git", tag = "v2023_01_20" }
+halo2_proofs = { git = "https://github.com/privacy-scaling-explorations/halo2.git", tag = "v2023_02_02" }
 hex = "0.4.3"
 strum = "0.24.1"
-=======
-halo2_proofs = { git = "https://github.com/privacy-scaling-explorations/halo2.git", tag = "v2023_02_02" }
->>>>>>> 71ef2647
 rand_chacha = "0.3"
 paste = "1.0"
 rand_xorshift = "0.3.0"
