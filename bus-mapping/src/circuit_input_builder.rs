//! This module contains the CircuitInputBuilder, which is an object that takes
//! types from geth / web3 and outputs the circuit inputs.

mod access;
mod block;
mod call;
mod execution;
mod input_state_ref;
#[cfg(test)]
mod tracer_tests;
mod transaction;

use self::access::gen_state_access_trace;
pub use self::block::BlockHead;
use crate::error::Error;
use crate::evm::opcodes::{gen_associated_ops, gen_begin_tx_ops, gen_end_tx_ops};
use crate::operation::{CallContextField, Operation, RWCounter, StartOp, RW};
use crate::rpc::GethClient;
use crate::state_db::{self, CodeDB, StateDB};
pub use access::{Access, AccessSet, AccessValue, CodeSource};
pub use block::{Block, BlockContext};
pub use call::{Call, CallContext, CallKind};
use core::fmt::Debug;
use eth_types::evm_types::{GasCost, OpcodeId};
use eth_types::sign_types::{pk_bytes_le, pk_bytes_swap_endianness, SignData};
use eth_types::{self, Address, GethExecStep, GethExecTrace, ToWord, Word, H256, U256};
use eth_types::{geth_types, ToBigEndian};
use ethers_core::k256::ecdsa::SigningKey;
use ethers_core::types::{Bytes, NameOrAddress, Signature, TransactionRequest};
use ethers_providers::JsonRpcClient;
pub use execution::{
    CopyDataType, CopyEvent, CopyStep, ExecState, ExecStep, ExpEvent, ExpStep, NumberOrHash,
};
use hex::decode_to_slice;

use ethers_core::utils::keccak256;
pub use input_state_ref::CircuitInputStateRef;
use itertools::Itertools;
use log::warn;
use std::collections::{BTreeMap, HashMap};
use std::iter;
pub use transaction::{Transaction, TransactionContext};

/// Circuit Setup Parameters
#[derive(Debug, Clone, Copy)]
pub struct CircuitsParams {
    /// Maximum number of rw operations in the state circuit (RwTable length /
    /// nummber of rows). This must be at least the number of rw operations
    /// + 1, in order to allocate at least a Start row.
    pub max_rws: usize,
    // TODO: evm_rows: Maximum number of rows in the EVM Circuit
    /// Maximum number of txs in the Tx Circuit
    pub max_txs: usize,
    /// Maximum number of bytes from all txs calldata in the Tx Circuit
    pub max_calldata: usize,
    /// Max ammount of rows that the CopyCircuit can have.
    pub max_copy_rows: usize,
    /// Maximum number of inner blocks in a batch
    pub max_inner_blocks: usize,
    /// Max number of steps that the ExpCircuit can have. Each step is further
    /// expressed in 7 rows
    pub max_exp_steps: usize,
    /// Maximum number of bytes supported in the Bytecode Circuit
    pub max_bytecode: usize,
    /// Pad evm circuit number of rows.
    /// When 0, the EVM circuit number of row will be dynamically calculated, so
    /// the same circuit will not be able to proof different witnesses. In this
    /// case it will contain as many rows for all steps + 1 row
    /// for EndBlock.
    pub max_evm_rows: usize,
    // TODO: Rename for consistency
    /// Pad the keccak circuit with this number of invocations to a static
    /// capacity.  Number of keccak_f that the Keccak circuit will support.
    pub keccak_padding: Option<usize>,
}

impl Default for CircuitsParams {
    /// Default values for most of the unit tests of the Circuit Parameters
    fn default() -> Self {
        CircuitsParams {
            max_rws: 1000,
            max_txs: 1,
            max_calldata: 256,
            max_inner_blocks: 64,
            // TODO: Check whether this value is correct or we should increase/decrease based on
            // this lib tests
            max_copy_rows: 1000,
            max_exp_steps: 1000,
            max_bytecode: 512,
            max_evm_rows: 0,
            keccak_padding: None,
        }
    }
}

/// Builder to generate a complete circuit input from data gathered from a geth
/// instance. This structure is the centre of the crate and is intended to be
/// the only entry point to it. The `CircuitInputBuilder` works in several
/// steps:
///
/// 1. Take a [`eth_types::Block`] to build the circuit input associated with
/// the block. 2. For each [`eth_types::Transaction`] in the block, take the
/// [`eth_types::GethExecTrace`] to build the circuit input associated with
/// each transaction, and the bus-mapping operations associated with each
/// [`eth_types::GethExecStep`] in the [`eth_types::GethExecTrace`].
///
/// The generated bus-mapping operations are:
/// [`StackOp`](crate::operation::StackOp)s,
/// [`MemoryOp`](crate::operation::MemoryOp)s and
/// [`StorageOp`](crate::operation::StorageOp), which correspond to each
/// [`OpcodeId`](crate::evm::OpcodeId)s used in each `ExecTrace` step so that
/// the State Proof witnesses are already generated on a structured manner and
/// ready to be added into the State circuit.
#[derive(Debug)]
pub struct CircuitInputBuilder {
    /// StateDB key-value DB
    pub sdb: StateDB,
    /// Map of account codes by code hash
    pub code_db: CodeDB,
    /// Block
    pub block: Block,
    /// Block Context
    pub block_ctx: BlockContext,
}

impl<'a> CircuitInputBuilder {
    /// Create a new CircuitInputBuilder from the given `eth_block` and
    /// `constants`.
    pub fn new(sdb: StateDB, code_db: CodeDB, block: &Block) -> Self {
        Self {
            sdb,
            code_db,
            block: block.clone(),
            block_ctx: BlockContext::new(),
        }
    }
    /// Create a new CircuitInputBuilder from the given `eth_block` and
    /// `constants`.
    pub fn new_from_headers(
        circuits_params: CircuitsParams,
        sdb: StateDB,
        code_db: CodeDB,
        headers: &[BlockHead],
    ) -> Self {
        // lispczz@scroll:
        // the `block` here is in fact "batch" for l2.
        // while "headers" in the "block"(usually single tx) for l2.
        // But to reduce the code conflicts with upstream, we still use the name `block`
        Self::new(sdb, code_db, &Block::from_headers(headers, circuits_params))
    }

    /// Obtain a mutable reference to the state that the `CircuitInputBuilder`
    /// maintains, contextualized to a particular transaction and a
    /// particular execution step in that transaction.
    pub fn state_ref(
        &'a mut self,
        tx: &'a mut Transaction,
        tx_ctx: &'a mut TransactionContext,
    ) -> CircuitInputStateRef {
        CircuitInputStateRef {
            sdb: &mut self.sdb,
            code_db: &mut self.code_db,
            block: &mut self.block,
            block_ctx: &mut self.block_ctx,
            tx,
            tx_ctx,
        }
    }

    /// Create a new Transaction from a [`eth_types::Transaction`].
    pub fn new_tx(
        &mut self,
        eth_tx: &eth_types::Transaction,
        is_success: bool,
    ) -> Result<Transaction, Error> {
        let call_id = self.block_ctx.rwc.0;

        self.block_ctx.call_map.insert(
            call_id,
            (
                eth_tx
                    .transaction_index
                    .ok_or(Error::EthTypeError(eth_types::Error::IncompleteBlock))?
                    .as_u64() as usize,
                0,
            ),
        );

        Transaction::new(call_id, &self.sdb, &mut self.code_db, eth_tx, is_success)
    }

    /// Iterate over all generated CallContext RwCounterEndOfReversion
    /// operations and set the correct value. This is required because when we
    /// generate the RwCounterEndOfReversion operation in
    /// `gen_associated_ops` we don't know yet which value it will take,
    /// so we put a placeholder; so we do it here after the values are known.
    pub fn set_value_ops_call_context_rwc_eor(&mut self) {
        for oper in self.block.container.call_context.iter_mut() {
            let op = oper.op_mut();
            if matches!(op.field, CallContextField::RwCounterEndOfReversion) {
                let (tx_idx, call_idx) = self
                    .block_ctx
                    .call_map
                    .get(&op.call_id)
                    .expect("call_id not found in call_map");
                op.value = self.block.txs[*tx_idx].calls()[*call_idx]
                    .rw_counter_end_of_reversion
                    .into();
            }
        }
    }

    /// Handle a block by handling each transaction to generate all the
    /// associated operations.
    pub fn handle_block(
        &mut self,
        eth_block: &EthBlock,
        geth_traces: &[eth_types::GethExecTrace],
    ) -> Result<(), Error> {
        self.handle_block_inner(eth_block, geth_traces, true, true)
    }
    /// Handle a block by handling each transaction to generate all the
    /// associated operations.
    pub fn handle_block_inner(
        &mut self,
        eth_block: &EthBlock,
        geth_traces: &[eth_types::GethExecTrace],
        handle_rwc_reversion: bool,
        check_last_tx: bool,
    ) -> Result<(), Error> {
        // accumulates gas across all txs in the block
        log::info!("handling block {:?}", eth_block.number);
        for (tx_index, tx) in eth_block.transactions.iter().enumerate() {
            if self.block.txs.len() >= self.block.circuits_params.max_txs {
                log::warn!(
                    "skip tx outside MAX_TX limit {}, {}th(inner idx: {}) tx {:?}",
                    self.block.circuits_params.max_txs,
                    tx.transaction_index.unwrap_or_default(),
                    self.block.txs.len(),
                    tx.hash
                );
                continue;
            }
            let geth_trace = &geth_traces[tx_index];
            log::info!(
                "handling {}th(inner idx: {}) tx: {:?} rwc {:?}, to: {:?}, input_len {:?}",
                tx.transaction_index.unwrap_or_default(),
                self.block.txs.len(),
                tx.hash,
                self.block_ctx.rwc,
                tx.to,
                tx.input.len(),
            );
            let mut tx = tx.clone();
            // needed for multi block feature
            tx.transaction_index = Some(self.block.txs.len().into());
            self.handle_tx(
                &tx,
                geth_trace,
                check_last_tx && tx_index + 1 == eth_block.transactions.len(),
            )?;
        }
        if handle_rwc_reversion {
            self.set_value_ops_call_context_rwc_eor();
            self.set_end_block()?;
        }
        log::info!(
            "handling block done, total gas {:?}",
            self.block_ctx.cumulative_gas_used
        );
        Ok(())
    }

    /// ..
    pub fn set_end_block(&mut self) -> Result<(), Error> {
        let max_rws = self.block.circuits_params.max_rws;
        let mut end_block_not_last = self.block.block_steps.end_block_not_last.clone();
        let mut end_block_last = self.block.block_steps.end_block_last.clone();
        end_block_not_last.rwc = self.block_ctx.rwc;
        end_block_last.rwc = self.block_ctx.rwc;

        let mut dummy_tx = Transaction::dummy();
        let mut dummy_tx_ctx = TransactionContext::default();
        let mut state = self.state_ref(&mut dummy_tx, &mut dummy_tx_ctx);

        if let Some(call_id) = state.block.txs.last().map(|tx| tx.calls[0].call_id) {
            state.call_context_read(
                &mut end_block_last,
                call_id,
                CallContextField::TxId,
                Word::from(state.block.txs.len() as u64),
            );
        }

        let mut push_op = |step: &mut ExecStep, rwc: RWCounter, rw: RW, op: StartOp| {
            let op_ref = state.block.container.insert(Operation::new(rwc, rw, op));
            step.bus_mapping_instance.push(op_ref);
        };

        let total_rws = state.block_ctx.rwc.0 - 1;
        // We need at least 1 extra Start row
        #[allow(clippy::int_plus_one)]
        {
            if total_rws + 1 > max_rws {
                log::error!(
                    "total_rws + 1 > max_rws, total_rws={}, max_rws={}",
                    total_rws,
                    max_rws
                );
                return Err(Error::InternalError("rws not enough"));
            };
        }
        push_op(&mut end_block_last, RWCounter(1), RW::READ, StartOp {});
        push_op(
            &mut end_block_last,
            RWCounter(max_rws - total_rws),
            RW::READ,
            StartOp {},
        );

        self.block.block_steps.end_block_not_last = end_block_not_last;
        self.block.block_steps.end_block_last = end_block_last;
        Ok(())
    }

    /// Handle a transaction with its corresponding execution trace to generate
    /// all the associated operations.  Each operation is registered in
    /// `self.block.container`, and each step stores the
    /// [`OperationRef`](crate::exec_trace::OperationRef) to each of the
    /// generated operations.
    fn handle_tx(
        &mut self,
        eth_tx: &eth_types::Transaction,
        geth_trace: &GethExecTrace,
        is_last_tx: bool,
    ) -> Result<(), Error> {
        let mut tx = self.new_tx(eth_tx, !geth_trace.failed)?;
        let mut tx_ctx = TransactionContext::new(eth_tx, geth_trace, is_last_tx)?;
        let mut debug_tx = tx.clone();
        debug_tx.input.clear();
        log::trace!("handle_tx tx {:?}", debug_tx);
        if let Some(al) = &eth_tx.access_list {
            for item in &al.0 {
                self.sdb.add_account_to_access_list(item.address);
                for k in &item.storage_keys {
                    self.sdb
                        .add_account_storage_to_access_list((item.address, (*k).to_word()));
                }
            }
        }
        // TODO: Move into gen_associated_steps with
        // - execution_state: BeginTx
        // - op: None
        // Generate BeginTx step
        let mut begin_tx_step = gen_begin_tx_ops(&mut self.state_ref(&mut tx, &mut tx_ctx))?;
        begin_tx_step.gas_cost = if geth_trace.struct_logs.is_empty() {
            GasCost(geth_trace.gas.0)
        } else {
            GasCost(tx.gas - geth_trace.struct_logs[0].gas.0)
        };
        log::trace!("begin_tx_step {:?}", begin_tx_step);
        tx.steps_mut().push(begin_tx_step);

        for (index, geth_step) in geth_trace.struct_logs.iter().enumerate() {
            let mut state_ref = self.state_ref(&mut tx, &mut tx_ctx);
            log::trace!(
                "handle {}th tx depth {} {}th opcode {:?} pc: {} gas_left: {} rwc: {} call_id: {} msize: {} args: {}",
                eth_tx.transaction_index.unwrap_or_default(),
                geth_step.depth,
                index,
                geth_step.op,
                geth_step.pc.0,
                geth_step.gas.0,
                state_ref.block_ctx.rwc.0,
                state_ref.call().map(|c| c.call_id).unwrap_or(0),
                state_ref.call_ctx()?.memory.len(),
                if geth_step.op.is_push() {
                    format!("{:?}", geth_trace.struct_logs[index + 1].stack.last())
                } else if geth_step.op.is_call_without_value() {
                    format!(
                        "{:?} {:40x} {:?} {:?} {:?} {:?}",
                        geth_step.stack.nth_last(0),
                        geth_step.stack.nth_last(1).unwrap(),
                        geth_step.stack.nth_last(2),
                        geth_step.stack.nth_last(3),
                        geth_step.stack.nth_last(4),
                        geth_step.stack.nth_last(5)
                    )
                } else if geth_step.op.is_call_with_value() {
                    format!(
                        "{:?} {:40x} {:?} {:?} {:?} {:?} {:?}",
                        geth_step.stack.nth_last(0),
                        geth_step.stack.nth_last(1).unwrap(),
                        geth_step.stack.nth_last(2),
                        geth_step.stack.nth_last(3),
                        geth_step.stack.nth_last(4),
                        geth_step.stack.nth_last(5),
                        geth_step.stack.nth_last(6),
                    )
                } else if matches!(geth_step.op, OpcodeId::MLOAD) {
                    format!(
                        "{:?}",
                        geth_step.stack.nth_last(0),
                    )
                } else if matches!(geth_step.op, OpcodeId::MSTORE | OpcodeId::MSTORE8) {
                    format!(
                        "{:?} {:?}",
                        geth_step.stack.nth_last(0),
                        geth_step.stack.nth_last(1),
                    )
                } else {
                    "".to_string()
                }
            );
            debug_assert_eq!(
                geth_step.depth as usize,
                state_ref.call().unwrap().depth,
                "call {:?} calls {:?}",
                state_ref.call(),
                state_ref.tx.calls()
            );
            let exec_steps = gen_associated_ops(
                &geth_step.op,
                &mut state_ref,
                &geth_trace.struct_logs[index..],
            )?;
            tx.steps_mut().extend(exec_steps);
        }

        // TODO: Move into gen_associated_steps with
        // - execution_state: EndTx
        // - op: None
        // Generate EndTx step
        log::trace!("gen_end_tx_ops");
        let end_tx_step = gen_end_tx_ops(&mut self.state_ref(&mut tx, &mut tx_ctx))?;
        tx.steps_mut().push(end_tx_step);

        self.sdb.commit_tx();
        self.block.txs.push(tx);
        log::trace!("handle_tx finished");

        Ok(())
    }
}

/// Return all the keccak inputs used during the processing of the current
/// block.
pub fn keccak_inputs(block: &Block, code_db: &CodeDB) -> Result<Vec<Vec<u8>>, Error> {
    let mut keccak_inputs = Vec::new();
    // Tx Circuit
    let txs: Vec<geth_types::Transaction> = block.txs.iter().map(|tx| tx.into()).collect();
    keccak_inputs.extend_from_slice(&keccak_inputs_tx_circuit(&txs, block.chain_id().as_u64())?);
    log::debug!(
        "keccak total len after txs: {}",
        keccak_inputs.iter().map(|i| i.len()).sum::<usize>()
    );
    // PI circuit
    keccak_inputs.push(keccak_inputs_pi_circuit(
        block.chain_id().as_u64(),
        block.prev_state_root,
        &block.headers,
        block.txs(),
        block.circuits_params.max_txs,
    ));
    // Bytecode Circuit
    for _bytecode in code_db.0.values() {
        //keccak_inputs.push(bytecode.clone());
    }
    log::debug!(
        "keccak total len after bytecodes: {}",
        keccak_inputs.iter().map(|i| i.len()).sum::<usize>()
    );
    // EVM Circuit
    keccak_inputs.extend_from_slice(&block.sha3_inputs);
    log::debug!(
        "keccak total len after opcodes: {}",
        keccak_inputs.iter().map(|i| i.len()).sum::<usize>()
    );

    let inputs_len: usize = keccak_inputs.iter().map(|k| k.len()).sum();
    let inputs_num = keccak_inputs.len();
    let keccak_inputs: Vec<_> = keccak_inputs.into_iter().unique().collect();
    let inputs_len2: usize = keccak_inputs.iter().map(|k| k.len()).sum();
    let inputs_num2 = keccak_inputs.len();
    log::debug!("keccak inputs after dedup: input num {inputs_num}->{inputs_num2}, input total len {inputs_len}->{inputs_len2}");

    // MPT Circuit
    // TODO https://github.com/privacy-scaling-explorations/zkevm-circuits/issues/696
    Ok(keccak_inputs)
}

/// Generate the keccak inputs required by the SignVerify Chip from the
/// signature datas.
pub fn keccak_inputs_sign_verify(sigs: &[SignData]) -> Vec<Vec<u8>> {
    let mut inputs = Vec::new();
    for sig in sigs {
        let pk_le = pk_bytes_le(&sig.pk);
        let pk_be = pk_bytes_swap_endianness(&pk_le);
        inputs.push(pk_be.to_vec());
        inputs.push(sig.msg.to_vec());
    }
    // Padding signature
    let pk_le = pk_bytes_le(&SignData::default().pk);
    let pk_be = pk_bytes_swap_endianness(&pk_le);
    inputs.push(pk_be.to_vec());
    inputs
}

/// Generate a dummy tx in which
/// (nonce=0, gas=0, gas_price=0, to=0, value=0, data="", chain_id)
/// using the dummy private key = 1
pub fn get_dummy_tx(chain_id: u64) -> (TransactionRequest, Signature) {
    let mut sk_be_scalar = [0u8; 32];
    sk_be_scalar[31] = 1_u8;

    let sk = SigningKey::from_bytes(&sk_be_scalar).expect("sign key = 1");
    let wallet = ethers_signers::Wallet::from(sk);

    let tx = TransactionRequest::new()
        .nonce(0)
        .gas(0)
        .gas_price(U256::zero())
        .value(U256::zero())
        .data(Bytes::default())
        .chain_id(chain_id);

    // FIXME: need to check if this is deterministic which means sig is fixed.
    let sig = wallet.sign_transaction_sync(&tx.clone().into());

    (tx, sig)
}

/// Get the tx hash of the dummy tx (nonce=0, gas=0, gas_price=0, to=0, value=0,
/// data="") for any chain_id
pub fn get_dummy_tx_hash(chain_id: u64) -> H256 {
    let (tx, sig) = get_dummy_tx(chain_id);

    let tx_hash = keccak256(tx.rlp_signed(&sig));

    H256(tx_hash)
}

fn keccak_inputs_pi_circuit(
    chain_id: u64,
    prev_state_root: Word,
    block_headers: &BTreeMap<u64, BlockHead>,
    transactions: &[Transaction],
    max_txs: usize,
) -> Vec<u8> {
    let dummy_tx_hash = get_dummy_tx_hash(chain_id);
    // TODO: use real-world withdraw trie root
    let withdraw_trie_root = Word::zero(); // zero for now

    let result = iter::empty()
        // state roots
        .chain(prev_state_root.to_be_bytes())
        .chain(
            block_headers
                .last_key_value()
                .map(|(_, blk)| blk.eth_block.state_root)
                .unwrap_or(H256(prev_state_root.to_be_bytes()))
                .to_fixed_bytes(),
        )
        // withdraw trie root
        .chain(withdraw_trie_root.to_be_bytes())
        .chain(block_headers.iter().flat_map(|(block_num, block)| {
            let num_txs = transactions
                .iter()
                .filter(|tx| tx.block_num == *block_num)
                .count() as u16;
            let parent_hash = block.eth_block.parent_hash;
            let block_hash = block.eth_block.hash.unwrap_or(H256::zero());
            let num_l1_msgs = 0_u16; // 0 for now

            iter::empty()
                // Block Values
                .chain(block_hash.to_fixed_bytes())
                .chain(parent_hash.to_fixed_bytes()) // parent hash
                .chain(block.number.as_u64().to_be_bytes())
                .chain(block.timestamp.as_u64().to_be_bytes())
                .chain(block.base_fee.to_be_bytes())
                .chain(block.gas_limit.to_be_bytes())
                .chain(num_txs.to_be_bytes())
                .chain(num_l1_msgs.to_be_bytes())
        }))
        // Tx Hashes
        .chain(transactions.iter().flat_map(|tx| tx.hash.to_fixed_bytes()))
        .chain(
            (0..(max_txs - transactions.len()))
                .into_iter()
                .flat_map(|_| dummy_tx_hash.to_fixed_bytes()),
        )
        .collect::<Vec<u8>>();

    result
}

/// Generate the keccak inputs required by the Tx Circuit from the transactions.
pub fn keccak_inputs_tx_circuit(
    txs: &[geth_types::Transaction],
    chain_id: u64,
) -> Result<Vec<Vec<u8>>, Error> {
    let mut inputs = Vec::new();

    let hash_datas = txs
        .iter()
        .map(|tx| {
            let sig = Signature {
                r: tx.r,
                s: tx.s,
                v: tx.v,
            };
            let mut tx: TransactionRequest = tx.into();
            if tx.to.is_some() {
                let to = tx.to.clone().unwrap();
                match to {
                    NameOrAddress::Name(_) => {}
                    NameOrAddress::Address(addr) => {
                        // the rlp of zero addr is 0x80
                        if addr == Address::zero() {
                            tx.to = None;
                        }
                    }
                }
            }
            tx.rlp_signed(&sig).to_vec()
        })
        .collect::<Vec<Vec<u8>>>();
    let dummy_hash_data = {
        // dummy tx is a legacy tx.
        let (dummy_tx, dummy_sig) = get_dummy_tx(chain_id);
        dummy_tx.rlp_signed(&dummy_sig).to_vec()
    };
    inputs.extend_from_slice(&hash_datas);
    inputs.push(dummy_hash_data);

    let sign_datas: Vec<SignData> = txs
        .iter()
        .enumerate()
        .filter(|(i, tx)| {
            if tx.v == 0 && tx.r.is_zero() && tx.s.is_zero() {
                warn!("tx {} is not signed, skipping tx circuit keccak input", i);
                false
            } else {
                true
            }
        })
        .map(|(_, tx)| tx.sign_data(chain_id))
        .try_collect()?;
    // Keccak inputs from SignVerify Chip
    let sign_verify_inputs = keccak_inputs_sign_verify(&sign_datas);
    inputs.extend_from_slice(&sign_verify_inputs);

    // Since the SignData::default() already includes pk = [1]G which is also the
    // one that we use in get_dummy_tx, so we only need to include the tx sign
    // hash of the dummy tx.
    let dummy_sign_input = {
        let (dummy_tx, _) = get_dummy_tx(chain_id);
        dummy_tx.rlp().to_vec()
    };
    inputs.push(dummy_sign_input);
    // NOTE: We don't verify the Tx Hash in the circuit yet, so we don't have more
    // hash inputs.
    Ok(inputs)
}

/// Retrieve the init_code from memory for {CREATE, CREATE2}
pub fn get_create_init_code<'a>(
    call_ctx: &'a CallContext,
    step: &GethExecStep,
) -> Result<&'a [u8], Error> {
    let offset = step.stack.nth_last(1)?;
    let length = step.stack.nth_last(2)?;
    Ok(&call_ctx.memory.0
        [offset.low_u64() as usize..(offset.low_u64() + length.low_u64()) as usize])
}

/// Retrieve the memory offset and length of call.
pub fn get_call_memory_offset_length(step: &GethExecStep, nth: usize) -> Result<(u64, u64), Error> {
    let offset = step.stack.nth_last(nth)?;
    let length = step.stack.nth_last(nth + 1)?;
    if length.is_zero() {
        Ok((0, 0))
    } else {
        Ok((offset.low_u64(), length.low_u64()))
    }
}

type EthBlock = eth_types::Block<eth_types::Transaction>;

/// Struct that wraps a GethClient and contains methods to perform all the steps
/// necessary to generate the circuit inputs for a block by querying geth for
/// the necessary information and using the CircuitInputBuilder.
pub struct BuilderClient<P: JsonRpcClient> {
    cli: GethClient<P>,
    chain_id: Word,
    circuits_params: CircuitsParams,
}

/// Get State Accesses from TxExecTraces
pub fn get_state_accesses(
    eth_block: &EthBlock,
    geth_traces: &[eth_types::GethExecTrace],
) -> Result<AccessSet, Error> {
    let mut block_access_trace = vec![Access::new(
        None,
        RW::WRITE,
        AccessValue::Account {
            address: eth_block
                .author
                .ok_or(Error::EthTypeError(eth_types::Error::IncompleteBlock))?,
        },
    )];
    for (tx_index, tx) in eth_block.transactions.iter().enumerate() {
        let geth_trace = &geth_traces[tx_index];
        let tx_access_trace = gen_state_access_trace(eth_block, tx, geth_trace)?;
        block_access_trace.extend(tx_access_trace);
    }

    Ok(AccessSet::from(block_access_trace))
}

/// Build a partial StateDB from step 3
pub fn build_state_code_db(
    proofs: Vec<eth_types::EIP1186ProofResponse>,
    codes: HashMap<Address, Vec<u8>>,
) -> (StateDB, CodeDB) {
    let mut sdb = StateDB::new();
    for proof in proofs {
        let mut storage = HashMap::new();
        for storage_proof in proof.storage_proof {
            storage.insert(storage_proof.key, storage_proof.value);
        }
        sdb.set_account(
            &proof.address,
            state_db::Account {
                nonce: proof.nonce,
                balance: proof.balance,
                storage,
                code_hash: proof.code_hash,
            },
        )
    }

    let mut code_db = CodeDB::new();
    for (_address, code) in codes {
        code_db.insert(code.clone());
    }
    (sdb, code_db)
}

impl<P: JsonRpcClient> BuilderClient<P> {
    /// Create a new BuilderClient
    pub async fn new(
        client: GethClient<P>,
        circuits_params: CircuitsParams,
    ) -> Result<Self, Error> {
        let chain_id = client.get_chain_id().await?;

        Ok(Self {
            cli: client,
            chain_id: chain_id.into(),
            circuits_params,
        })
    }

    /// Step 1. Query geth for Block, Txs, TxExecTraces, history block hashes
    /// and previous state root.
    pub async fn get_block(
        &self,
        block_num: u64,
    ) -> Result<(EthBlock, Vec<eth_types::GethExecTrace>, Vec<Word>, Word), Error> {
        let eth_block = self.cli.get_block_by_number(block_num.into()).await?;
        let geth_traces = self.cli.trace_block_by_number(block_num.into()).await?;

        // fetch up to 256 blocks
        let mut n_blocks = 0; //std::cmp::min(256, block_num as usize);
        let mut next_hash = eth_block.parent_hash;
        let mut prev_state_root: Option<Word> = None;
        let mut history_hashes = vec![Word::default(); n_blocks];
        while n_blocks > 0 {
            n_blocks -= 1;

            // TODO: consider replacing it with `eth_getHeaderByHash`, it's faster
            let header = self.cli.get_block_by_hash(next_hash).await?;

            // set the previous state root
            if prev_state_root.is_none() {
                prev_state_root = Some(header.state_root.to_word());
            }

            // latest block hash is the last item
            let block_hash = header
                .hash
                .ok_or(Error::EthTypeError(eth_types::Error::IncompleteBlock))?
                .to_word();
            history_hashes[n_blocks] = block_hash;

            // continue
            next_hash = header.parent_hash;
        }

        Ok((
            eth_block,
            geth_traces,
            history_hashes,
            prev_state_root.unwrap_or_default(),
        ))
    }

    /// Step 2. Get State Accesses from TxExecTraces
    pub fn get_state_accesses(
        eth_block: &EthBlock,
        geth_traces: &[eth_types::GethExecTrace],
<<<<<<< HEAD
    ) -> Result<Vec<Access>, Error> {
        let mut block_access_trace = vec![Access::new(
            None,
            RW::WRITE,
            AccessValue::Account {
                address: eth_block
                    .author
                    .ok_or(Error::EthTypeError(eth_types::Error::IncompleteBlock))?,
            },
        )];
        for (tx_index, tx) in eth_block.transactions.iter().enumerate() {
            let geth_trace = &geth_traces[tx_index];
            let tx_access_trace = gen_state_access_trace(eth_block, tx, geth_trace)?;
            block_access_trace.extend(tx_access_trace);
        }

        Ok(block_access_trace)
=======
    ) -> Result<AccessSet, Error> {
        get_state_accesses(eth_block, geth_traces)
>>>>>>> 2d80f22b
    }

    /// Step 3. Query geth for all accounts, storage keys, and codes from
    /// Accesses
    pub async fn get_state(
        &self,
        block_num: u64,
        access_set: AccessSet,
    ) -> Result<
        (
            Vec<eth_types::EIP1186ProofResponse>,
            HashMap<Address, Vec<u8>>,
        ),
        Error,
    > {
        let mut proofs = Vec::new();
        for (address, key_set) in access_set.state {
            let mut keys: Vec<Word> = key_set.iter().cloned().collect();
            keys.sort();
            let proof = self
                .cli
                .get_proof(address, keys, (block_num - 1).into())
                .await
                .unwrap();
            proofs.push(proof);
        }
        let mut codes: HashMap<Address, Vec<u8>> = HashMap::new();
        for address in access_set.code {
            let code = self
                .cli
                .get_code(address, (block_num - 1).into())
                .await
                .unwrap();
            codes.insert(address, code);
        }
        Ok((proofs, codes))
    }

    /// Step 4. Build a partial StateDB from step 3
    pub fn build_state_code_db(
        proofs: Vec<eth_types::EIP1186ProofResponse>,
        codes: HashMap<Address, Vec<u8>>,
    ) -> (StateDB, CodeDB) {
<<<<<<< HEAD
        let mut sdb = StateDB::new();
        for proof in proofs {
            let mut storage = HashMap::new();
            for storage_proof in proof.storage_proof {
                if !storage_proof.value.is_zero() {
                    storage.insert(storage_proof.key, storage_proof.value);
                }
            }
            log::trace!(
                "statedb set_account {:?} balance {:?}",
                proof.address,
                proof.balance
            );
            sdb.set_account(
                &proof.address,
                state_db::Account {
                    nonce: proof.nonce,
                    balance: proof.balance,
                    storage,
                    code_hash: proof.code_hash,
                },
            )
        }

        let mut code_db = CodeDB::new();
        for (_address, code) in codes {
            code_db.insert(code.clone());
        }
        (sdb, code_db)
=======
        build_state_code_db(proofs, codes)
>>>>>>> 2d80f22b
    }

    /// Step 5. For each step in TxExecTraces, gen the associated ops and state
    /// circuit inputs
    pub fn gen_inputs_from_state(
        &self,
        sdb: StateDB,
        code_db: CodeDB,
        eth_block: &EthBlock,
        geth_traces: &[eth_types::GethExecTrace],
        history_hashes: Vec<Word>,
        _prev_state_root: Word,
    ) -> Result<CircuitInputBuilder, Error> {
        let block = BlockHead::new(self.chain_id, history_hashes, eth_block)?;
        let mut builder =
            CircuitInputBuilder::new_from_headers(self.circuits_params, sdb, code_db, &[block]);

        builder.handle_block(eth_block, geth_traces)?;
        Ok(builder)
    }

    /// Step 5. For each step in TxExecTraces, gen the associated ops and state
    /// circuit inputs
    pub fn gen_inputs_from_state_multi(
        &self,
        sdb: StateDB,
        code_db: CodeDB,
        blocks_and_traces: &[(EthBlock, Vec<eth_types::GethExecTrace>)],
    ) -> Result<CircuitInputBuilder, Error> {
        let mut builder = CircuitInputBuilder::new_from_headers(
            self.circuits_params,
            sdb,
            code_db,
            Default::default(),
        );
        for (idx, (eth_block, geth_traces)) in blocks_and_traces.iter().enumerate() {
            let is_last = idx == blocks_and_traces.len() - 1;
            let header = BlockHead::new(self.chain_id, Default::default(), eth_block)?;
            builder.block.headers.insert(header.number.as_u64(), header);
            builder.handle_block_inner(eth_block, geth_traces, is_last, is_last)?;
        }
        Ok(builder)
    }

    /// Perform all the steps to generate the circuit inputs
    pub async fn gen_inputs(
        &self,
        block_num: u64,
    ) -> Result<
        (
            CircuitInputBuilder,
            eth_types::Block<eth_types::Transaction>,
        ),
        Error,
    > {
        let (mut eth_block, mut geth_traces, history_hashes, prev_state_root) =
            self.get_block(block_num).await?;
<<<<<<< HEAD
        let access_set = self.get_state_accesses(&eth_block, &geth_traces)?;
        let (proofs, codes) = self.get_state(block_num, access_set.into()).await?;
        let (state_db, code_db) = self.build_state_code_db(proofs, codes);
        if eth_block.transactions.len() > self.circuits_params.max_txs {
            log::error!(
                "max_txs too small: {} < {} for block {}",
                self.circuits_params.max_txs,
                eth_block.transactions.len(),
                eth_block.number.unwrap_or_default()
            );
            eth_block
                .transactions
                .truncate(self.circuits_params.max_txs);
            geth_traces.truncate(self.circuits_params.max_txs);
        }
=======
        let access_set = Self::get_state_accesses(&eth_block, &geth_traces)?;
        let (proofs, codes) = self.get_state(block_num, access_set).await?;
        let (state_db, code_db) = Self::build_state_code_db(proofs, codes);
>>>>>>> 2d80f22b
        let builder = self.gen_inputs_from_state(
            state_db,
            code_db,
            &eth_block,
            &geth_traces,
            history_hashes,
            prev_state_root,
        )?;
        Ok((builder, eth_block))
    }

    /// Perform all the steps to generate the circuit inputs
    pub async fn gen_inputs_multi_blocks(
        &self,
        block_num_begin: u64,
        block_num_end: u64,
    ) -> Result<CircuitInputBuilder, Error> {
        let mut blocks_and_traces = Vec::new();
        let mut access_set = AccessSet::default();
        for block_num in block_num_begin..block_num_end {
            let (eth_block, geth_traces, _, _) = self.get_block(block_num).await?;
            let access_list = self.get_state_accesses(&eth_block, &geth_traces)?;
            access_set.add(access_list);
            blocks_and_traces.push((eth_block, geth_traces));
        }
        let (proofs, codes) = self.get_state(block_num_begin, access_set).await?;
        let (state_db, code_db) = self.build_state_code_db(proofs, codes);
        let builder = self.gen_inputs_from_state_multi(state_db, code_db, &blocks_and_traces)?;
        Ok(builder)
    }

    /// Perform all the steps to generate the circuit inputs
    pub async fn gen_inputs_tx(&self, hash_str: &str) -> Result<CircuitInputBuilder, Error> {
        let mut hash: [u8; 32] = [0; 32];
        let hash_str = if &hash_str[0..2] == "0x" {
            &hash_str[2..]
        } else {
            hash_str
        };
        decode_to_slice(hash_str, &mut hash).unwrap();
        let tx_hash = H256::from(hash);

        let mut tx: eth_types::Transaction = self.cli.get_tx_by_hash(tx_hash).await?;
        tx.transaction_index = Some(0.into());
        let geth_traces = self.cli.trace_tx_by_hash(tx_hash).await?;
        let mut eth_block = self
            .cli
            .get_block_by_number(tx.block_number.unwrap().into())
            .await?;

        eth_block.transactions = vec![tx.clone()];

        let mut block_access_trace = vec![Access::new(
            None,
            RW::WRITE,
            AccessValue::Account {
                address: eth_block.author.unwrap(),
            },
        )];
        let geth_trace = &geth_traces[0];
        let tx_access_trace = gen_state_access_trace(
            &eth_types::Block::<eth_types::Transaction>::default(),
            &tx,
            geth_trace,
        )?;
        block_access_trace.extend(tx_access_trace);

        let access_set = AccessSet::from(block_access_trace);

        let (proofs, codes) = self
            .get_state(tx.block_number.unwrap().as_u64(), access_set)
            .await?;
        let (state_db, code_db) = self.build_state_code_db(proofs, codes);
        let builder = self.gen_inputs_from_state(
            state_db,
            code_db,
            &eth_block,
            &geth_traces,
            Default::default(),
            Default::default(),
        )?;
        Ok(builder)
    }
}<|MERGE_RESOLUTION|>--- conflicted
+++ resolved
@@ -812,28 +812,8 @@
     pub fn get_state_accesses(
         eth_block: &EthBlock,
         geth_traces: &[eth_types::GethExecTrace],
-<<<<<<< HEAD
     ) -> Result<Vec<Access>, Error> {
-        let mut block_access_trace = vec![Access::new(
-            None,
-            RW::WRITE,
-            AccessValue::Account {
-                address: eth_block
-                    .author
-                    .ok_or(Error::EthTypeError(eth_types::Error::IncompleteBlock))?,
-            },
-        )];
-        for (tx_index, tx) in eth_block.transactions.iter().enumerate() {
-            let geth_trace = &geth_traces[tx_index];
-            let tx_access_trace = gen_state_access_trace(eth_block, tx, geth_trace)?;
-            block_access_trace.extend(tx_access_trace);
-        }
-
-        Ok(block_access_trace)
-=======
-    ) -> Result<AccessSet, Error> {
         get_state_accesses(eth_block, geth_traces)
->>>>>>> 2d80f22b
     }
 
     /// Step 3. Query geth for all accounts, storage keys, and codes from
@@ -877,39 +857,9 @@
         proofs: Vec<eth_types::EIP1186ProofResponse>,
         codes: HashMap<Address, Vec<u8>>,
     ) -> (StateDB, CodeDB) {
-<<<<<<< HEAD
-        let mut sdb = StateDB::new();
-        for proof in proofs {
-            let mut storage = HashMap::new();
-            for storage_proof in proof.storage_proof {
-                if !storage_proof.value.is_zero() {
-                    storage.insert(storage_proof.key, storage_proof.value);
-                }
-            }
-            log::trace!(
-                "statedb set_account {:?} balance {:?}",
-                proof.address,
-                proof.balance
-            );
-            sdb.set_account(
-                &proof.address,
-                state_db::Account {
-                    nonce: proof.nonce,
-                    balance: proof.balance,
-                    storage,
-                    code_hash: proof.code_hash,
-                },
-            )
-        }
-
-        let mut code_db = CodeDB::new();
-        for (_address, code) in codes {
-            code_db.insert(code.clone());
-        }
-        (sdb, code_db)
-=======
         build_state_code_db(proofs, codes)
->>>>>>> 2d80f22b
+                
+            
     }
 
     /// Step 5. For each step in TxExecTraces, gen the associated ops and state
@@ -967,10 +917,9 @@
     > {
         let (mut eth_block, mut geth_traces, history_hashes, prev_state_root) =
             self.get_block(block_num).await?;
-<<<<<<< HEAD
-        let access_set = self.get_state_accesses(&eth_block, &geth_traces)?;
+        let access_set = Self::get_state_accesses(&eth_block, &geth_traces)?;
         let (proofs, codes) = self.get_state(block_num, access_set.into()).await?;
-        let (state_db, code_db) = self.build_state_code_db(proofs, codes);
+        let (state_db, code_db) = Self::build_state_code_db(proofs, codes);
         if eth_block.transactions.len() > self.circuits_params.max_txs {
             log::error!(
                 "max_txs too small: {} < {} for block {}",
@@ -983,11 +932,6 @@
                 .truncate(self.circuits_params.max_txs);
             geth_traces.truncate(self.circuits_params.max_txs);
         }
-=======
-        let access_set = Self::get_state_accesses(&eth_block, &geth_traces)?;
-        let (proofs, codes) = self.get_state(block_num, access_set).await?;
-        let (state_db, code_db) = Self::build_state_code_db(proofs, codes);
->>>>>>> 2d80f22b
         let builder = self.gen_inputs_from_state(
             state_db,
             code_db,
