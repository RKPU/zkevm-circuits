use super::{cell_manager::*, param::*, util::*};
use crate::evm_circuit::util::rlc;
use crate::util::Challenges;
use eth_types::Field;
use halo2_proofs::arithmetic::FieldExt;
use halo2_proofs::{
    circuit::Value,
    plonk::{Error, Expression},
};
use log::debug;
use std::{env::var, vec};

pub(crate) fn get_num_rows_per_round() -> usize {
    var("KECCAK_ROWS")
        .unwrap_or_else(|_| "5".to_string())
        .parse()
        .expect("Cannot parse KECCAK_ROWS env var as usize")
}

pub(crate) fn get_num_bits_per_absorb_lookup() -> usize {
    get_num_bits_per_lookup(ABSORB_LOOKUP_RANGE)
}

pub(crate) fn get_num_bits_per_theta_c_lookup() -> usize {
    get_num_bits_per_lookup(THETA_C_LOOKUP_RANGE)
}

pub(crate) fn get_num_bits_per_rho_pi_lookup() -> usize {
    get_num_bits_per_lookup(CHI_BASE_LOOKUP_RANGE.max(RHO_PI_LOOKUP_RANGE))
}

pub(crate) fn get_num_bits_per_base_chi_lookup() -> usize {
    get_num_bits_per_lookup(CHI_BASE_LOOKUP_RANGE.max(RHO_PI_LOOKUP_RANGE))
}

/// AbsorbData
#[derive(Clone, Default, Debug, PartialEq)]
pub(crate) struct AbsorbData<F: Field> {
    pub(crate) from: F,
    pub(crate) absorb: F,
    pub(crate) result: F,
}

/// SqueezeData
#[derive(Clone, Default, Debug, PartialEq)]
pub(crate) struct SqueezeData<F: Field> {
    packed: F,
}

/// KeccakRow
#[derive(Clone, Debug)]
pub(crate) struct KeccakRow<F: Field> {
    pub(crate) q_enable: bool,
    pub(crate) q_round: bool,
    pub(crate) q_absorb: bool,
    pub(crate) q_round_last: bool,
    pub(crate) q_padding: bool,
    pub(crate) q_padding_last: bool,
    pub(crate) round_cst: F,
    pub(crate) is_final: bool,
    pub(crate) cell_values: Vec<F>,
    pub(crate) length: usize,
    pub(crate) data_rlc: Value<F>,
    pub(crate) hash_rlc: Value<F>,
}

/// Part
#[derive(Clone, Debug)]
pub(crate) struct Part<F: Field> {
    pub(crate) cell: Cell<F>,
    pub(crate) expr: Expression<F>,
    pub(crate) num_bits: usize,
}

/// Part Value
#[derive(Clone, Copy, Debug)]
pub(crate) struct PartValue<F: Field> {
    pub(crate) value: F,
    pub(crate) rot: i32,
    pub(crate) num_bits: usize,
}

#[derive(Clone, Debug)]
pub(crate) struct KeccakRegion<F> {
    pub(crate) rows: Vec<Vec<F>>,
}

impl<F: FieldExt> KeccakRegion<F> {
    pub(crate) fn new() -> Self {
        Self { rows: Vec::new() }
    }

    pub(crate) fn assign(&mut self, column: usize, offset: usize, value: F) {
        while offset >= self.rows.len() {
            self.rows.push(Vec::new());
        }
        let row = &mut self.rows[offset];
        while column >= row.len() {
            row.push(F::zero());
        }
        row[column] = value;
    }
}

/// Recombines parts back together
pub(crate) mod decode {
    use super::{Part, PartValue};
    use crate::keccak_circuit::param::BIT_COUNT;
    use crate::util::Expr;
    use eth_types::Field;
    use halo2_proofs::plonk::Expression;

    pub(crate) fn expr<F: Field>(parts: Vec<Part<F>>) -> Expression<F> {
        parts.iter().rev().fold(0.expr(), |acc, part| {
            acc * F::from(1u64 << (BIT_COUNT * part.num_bits)) + part.expr.clone()
        })
    }

    pub(crate) fn value<F: Field>(parts: Vec<PartValue<F>>) -> F {
        parts.iter().rev().fold(F::zero(), |acc, part| {
            acc * F::from(1u64 << (BIT_COUNT * part.num_bits)) + part.value
        })
    }
}

/// Splits a word into parts
pub(crate) mod split {
    use super::{decode, CellManager, KeccakRegion, Part, PartValue};
    use crate::keccak_circuit::util::{pack, pack_part, unpack, WordParts};
    use crate::{evm_circuit::util::constraint_builder::BaseConstraintBuilder, util::Expr};
    use eth_types::Field;
    use halo2_proofs::plonk::{ConstraintSystem, Expression};

    #[allow(clippy::too_many_arguments)]
    pub(crate) fn expr<F: Field>(
        meta: &mut ConstraintSystem<F>,
        cell_manager: &mut CellManager<F>,
        cb: &mut BaseConstraintBuilder<F>,
        input: Expression<F>,
        rot: usize,
        target_part_size: usize,
<<<<<<< HEAD
        row: Option<usize>,
=======
        normalize: bool,
>>>>>>> ad4a0744
    ) -> Vec<Part<F>> {
        let mut parts = Vec::new();
        let word = WordParts::new(target_part_size, rot, false);
        for word_part in word.parts {
            let cell = cell_manager.query_cell(meta);
            parts.push(Part {
                num_bits: word_part.bits.len(),
                cell: cell.clone(),
                expr: cell.expr(),
            });
        }
        // Input parts need to equal original input expression
        cb.require_equal("split", decode::expr(parts.clone()), input);
        parts
    }

    pub(crate) fn value<F: Field>(
        cell_manager: &mut CellManager<F>,
        region: &mut KeccakRegion<F>,
        input: F,
        rot: usize,
        target_part_size: usize,
<<<<<<< HEAD
        row: Option<usize>,
=======
        normalize: bool,
>>>>>>> ad4a0744
    ) -> Vec<PartValue<F>> {
        let input_bits = unpack(input);
        debug_assert_eq!(pack::<F>(&input_bits), input);
        let mut parts = Vec::new();
        let word = WordParts::new(target_part_size, rot, false);
        for word_part in word.parts {
            let value = pack_part(&input_bits, &word_part);
            let cell = cell_manager.query_cell_value();

            cell.assign(region, 0, F::from(value));
            parts.push(PartValue {
                num_bits: word_part.bits.len(),
                rot: cell.rotation,
                value: F::from(value),
            });
        }
        debug_assert_eq!(decode::value(parts.clone()), input);
        parts
    }
}

// Split into parts, but storing the parts in a specific way to have the same
// table layout in `output_cells` regardless of rotation.
pub(crate) mod split_uniform {
    use super::{decode, target_part_sizes, Cell, CellManager, KeccakRegion, Part, PartValue};
    use crate::keccak_circuit::param::BIT_COUNT;
    use crate::keccak_circuit::util::{pack, pack_part, rotate, rotate_rev, unpack, WordParts};
    use crate::{evm_circuit::util::constraint_builder::BaseConstraintBuilder, util::Expr};
    use eth_types::Field;
    use halo2_proofs::plonk::{ConstraintSystem, Expression};

    #[allow(clippy::too_many_arguments)]
    pub(crate) fn expr<F: Field>(
        meta: &mut ConstraintSystem<F>,
        output_cells: &[Cell<F>],
        cell_manager: &mut CellManager<F>,
        cb: &mut BaseConstraintBuilder<F>,
        input: Expression<F>,
        rot: usize,
        target_part_size: usize,
    ) -> Vec<Part<F>> {
        let mut input_parts = Vec::new();
        let mut output_parts = Vec::new();
        let word = WordParts::new(target_part_size, rot, true);

        let word = rotate(word.parts, rot, target_part_size);

        let target_sizes = target_part_sizes(target_part_size);
        let mut word_iter = word.iter();
        let mut counter = 0;
        while let Some(word_part) = word_iter.next() {
            if word_part.bits.len() == target_sizes[counter] {
                // Input and output part are the same
                let part = Part {
                    num_bits: target_sizes[counter],
                    cell: output_cells[counter].clone(),
                    expr: output_cells[counter].expr(),
                };
                input_parts.push(part.clone());
                output_parts.push(part);
                counter += 1;
            } else if let Some(extra_part) = word_iter.next() {
                // The two parts combined need to have the expected combined length
                debug_assert_eq!(
                    word_part.bits.len() + extra_part.bits.len(),
                    target_sizes[counter]
                );

                // Needs two cells here to store the parts
                // These still need to be range checked elsewhere!
                let part_a = cell_manager.query_cell(meta);
                let part_b = cell_manager.query_cell(meta);

                // Make sure the parts combined equal the value in the uniform output
                let expr = part_a.expr()
                    + part_b.expr() * F::from(1u64 << (BIT_COUNT * word_part.bits.len()));
                cb.require_equal("rot part", expr, output_cells[counter].expr());

                // Input needs the two parts because it needs to be able to undo the rotation
                input_parts.push(Part {
                    num_bits: word_part.bits.len(),
                    cell: part_a.clone(),
                    expr: part_a.expr(),
                });
                input_parts.push(Part {
                    num_bits: extra_part.bits.len(),
                    cell: part_b.clone(),
                    expr: part_b.expr(),
                });
                // Output only has the combined cell
                output_parts.push(Part {
                    num_bits: target_sizes[counter],
                    cell: output_cells[counter].clone(),
                    expr: output_cells[counter].expr(),
                });
                counter += 1;
            } else {
                unreachable!();
            }
        }
        let input_parts = rotate_rev(input_parts, rot, target_part_size);
        // Input parts need to equal original input expression
        cb.require_equal("split", decode::expr(input_parts), input);
        // Uniform output
        output_parts
    }

    pub(crate) fn value<F: Field>(
        output_cells: &[Cell<F>],
        cell_manager: &mut CellManager<F>,
        region: &mut KeccakRegion<F>,
        input: F,
        rot: usize,
        target_part_size: usize,
    ) -> Vec<PartValue<F>> {
        let input_bits = unpack(input);
        debug_assert_eq!(pack::<F>(&input_bits), input);

        let mut input_parts = Vec::new();
        let mut output_parts = Vec::new();
        let word = WordParts::new(target_part_size, rot, true);

        let word = rotate(word.parts, rot, target_part_size);

        let target_sizes = target_part_sizes(target_part_size);
        let mut word_iter = word.iter();
        let mut counter = 0;
        while let Some(word_part) = word_iter.next() {
            if word_part.bits.len() == target_sizes[counter] {
                let value = pack_part(&input_bits, word_part);
                output_cells[counter].assign(region, 0, F::from(value));
                input_parts.push(PartValue {
                    num_bits: word_part.bits.len(),
                    rot: output_cells[counter].rotation,
                    value: F::from(value),
                });
                output_parts.push(PartValue {
                    num_bits: word_part.bits.len(),
                    rot: output_cells[counter].rotation,
                    value: F::from(value),
                });
                counter += 1;
            } else if let Some(extra_part) = word_iter.next() {
                debug_assert_eq!(
                    word_part.bits.len() + extra_part.bits.len(),
                    target_sizes[counter]
                );

                let part_a = cell_manager.query_cell_value();
                let part_b = cell_manager.query_cell_value();

                let value_a = pack_part(&input_bits, word_part);
                let value_b = pack_part(&input_bits, extra_part);

                part_a.assign(region, 0, F::from(value_a));
                part_b.assign(region, 0, F::from(value_b));

                let value = value_a + value_b * (1u64 << (BIT_COUNT * word_part.bits.len()));

                output_cells[counter].assign(region, 0, F::from(value));

                input_parts.push(PartValue {
                    num_bits: word_part.bits.len(),
                    value: F::from(value_a),
                    rot: part_a.rotation,
                });
                input_parts.push(PartValue {
                    num_bits: extra_part.bits.len(),
                    value: F::from(value_b),
                    rot: part_b.rotation,
                });
                output_parts.push(PartValue {
                    num_bits: target_sizes[counter],
                    value: F::from(value),
                    rot: output_cells[counter].rotation,
                });
                counter += 1;
            } else {
                unreachable!();
            }
        }
        let input_parts = rotate_rev(input_parts, rot, target_part_size);
        debug_assert_eq!(decode::value(input_parts), input);
        output_parts
    }
}

// Transform values using a lookup table
pub(crate) mod transform {
    use super::{transform_to, CellManager, KeccakRegion, Part, PartValue};
    use eth_types::Field;
    use halo2_proofs::plonk::ConstraintSystem;
    use halo2_proofs::plonk::TableColumn;

    #[allow(clippy::too_many_arguments)]
    pub(crate) fn expr<F: Field>(
        name: &'static str,
        meta: &mut ConstraintSystem<F>,
        cell_manager: &mut CellManager<F>,
        lookup_counter: &mut usize,
        input: Vec<Part<F>>,
        transform_table: [TableColumn; 2],
        uniform_lookup: bool,
    ) -> Vec<Part<F>> {
        let mut cells = Vec::new();
        for input_part in input.iter() {
            cells.push(if uniform_lookup {
                cell_manager.query_cell_at_row(meta, input_part.cell.rotation)
            } else {
                cell_manager.query_cell(meta)
            });
        }
        transform_to::expr(
            name,
            meta,
            &cells,
            lookup_counter,
            input,
            transform_table,
            uniform_lookup,
        )
    }

    pub(crate) fn value<F: Field>(
        cell_manager: &mut CellManager<F>,
        region: &mut KeccakRegion<F>,
        input: Vec<PartValue<F>>,
        do_packing: bool,
        f: fn(&u8) -> u8,
        uniform_lookup: bool,
    ) -> Vec<PartValue<F>> {
        let mut cells = Vec::new();
        for input_part in input.iter() {
            cells.push(if uniform_lookup {
                cell_manager.query_cell_value_at_row(input_part.rot)
            } else {
                cell_manager.query_cell_value()
            });
        }
        transform_to::value(&cells, region, input, do_packing, f)
    }
}

// Transfroms values to cells
pub(crate) mod transform_to {
    use super::{Cell, KeccakRegion, Part, PartValue};
    use crate::keccak_circuit::util::{pack, to_bytes, unpack};
    use crate::util::Expr;
    use eth_types::Field;
    use halo2_proofs::plonk::ConstraintSystem;
    use halo2_proofs::plonk::TableColumn;

    #[allow(clippy::too_many_arguments)]
    pub(crate) fn expr<F: Field>(
        name: &'static str,
        meta: &mut ConstraintSystem<F>,
        cells: &[Cell<F>],
        lookup_counter: &mut usize,
        input: Vec<Part<F>>,
        transform_table: [TableColumn; 2],
        uniform_lookup: bool,
    ) -> Vec<Part<F>> {
        let mut output = Vec::new();
        for (idx, input_part) in input.iter().enumerate() {
            let output_part = cells[idx].clone();
            if !uniform_lookup || input_part.cell.rotation == 0 {
                meta.lookup(name, |_| {
                    vec![
                        (input_part.expr.clone(), transform_table[0]),
                        (output_part.expr(), transform_table[1]),
                    ]
                });
                *lookup_counter += 1;
            }
            output.push(Part {
                num_bits: input_part.num_bits,
                cell: output_part.clone(),
                expr: output_part.expr(),
            });
        }
        output
    }

    pub(crate) fn value<F: Field>(
        cells: &[Cell<F>],
        region: &mut KeccakRegion<F>,
        input: Vec<PartValue<F>>,
        do_packing: bool,
        f: fn(&u8) -> u8,
    ) -> Vec<PartValue<F>> {
        let mut output = Vec::new();
        for (idx, input_part) in input.iter().enumerate() {
            let input_bits = &unpack(input_part.value)[0..input_part.num_bits];
            let output_bits = input_bits.iter().map(f).collect::<Vec<_>>();
            let value = if do_packing {
                pack(&output_bits)
            } else {
                F::from(to_bytes::value(&output_bits)[0] as u64)
            };
            let output_part = cells[idx].clone();
            output_part.assign(region, 0, value);
            output.push(PartValue {
                num_bits: input_part.num_bits,
                rot: output_part.rotation,
                value,
            });
        }
        output
    }
}

pub(crate) fn keccak<F: Field>(
    rows: &mut Vec<KeccakRow<F>>,
    bytes: &[u8],
    challenges: Challenges<Value<F>>,
) {
    let mut bits = into_bits(bytes);
    let mut s = [[F::zero(); 5]; 5];
    let absorb_positions = get_absorb_positions();
    let num_bytes_in_last_block = bytes.len() % RATE;
    let two = F::from(2u64);

    // Padding
    bits.push(1);
    while (bits.len() + 1) % RATE_IN_BITS != 0 {
        bits.push(0);
    }
    bits.push(1);

    let mut length = 0usize;
    let mut data_rlc = Value::known(F::zero());
    let chunks = bits.chunks(RATE_IN_BITS);
    let num_chunks = chunks.len();
    for (idx, chunk) in chunks.enumerate() {
        let is_final_block = idx == num_chunks - 1;

        let mut absorb_rows = Vec::new();
        // Absorb
        for (idx, &(i, j)) in absorb_positions.iter().enumerate() {
            let absorb = pack(&chunk[idx * 64..(idx + 1) * 64]);
            let from = s[i][j];
            s[i][j] = field_xor(s[i][j], absorb);
            absorb_rows.push(AbsorbData {
                from,
                absorb,
                result: s[i][j],
            });
        }

        let mut hash_words: Vec<F> = Vec::new();

        let mut cell_managers = Vec::new();
        let mut regions = Vec::new();

        let mut hash_rlc = Value::known(F::zero());
        let mut round_lengths = Vec::new();
        let mut round_data_rlcs = Vec::new();
        for round in 0..NUM_ROUNDS + 1 {
            let mut cell_manager = CellManager::new(get_num_rows_per_round());
            let mut region = KeccakRegion::new();

            let mut absorb_row = AbsorbData::default();
            if round < NUM_WORDS_TO_ABSORB {
                absorb_row = absorb_rows[round].clone();
            }

            // State data
            for s in &s {
                for s in s {
                    let cell = cell_manager.query_cell_value();
                    cell.assign(&mut region, 0, *s);
                }
            }

            // Absorb data
            let absorb_from = cell_manager.query_cell_value();
            let absorb_data = cell_manager.query_cell_value();
            let absorb_result = cell_manager.query_cell_value();
            absorb_from.assign(&mut region, 0, absorb_row.from);
            absorb_data.assign(&mut region, 0, absorb_row.absorb);
            absorb_result.assign(&mut region, 0, absorb_row.result);

            // Absorb
            cell_manager.start_region();
            let part_size = get_num_bits_per_absorb_lookup();
            let input = absorb_row.from + absorb_row.absorb;
            let absorb_fat =
<<<<<<< HEAD
                split::value(&mut cell_manager, &mut region, input, 0, part_size, None);
=======
                split::value(&mut cell_manager, &mut region, input, 0, part_size, false);
>>>>>>> ad4a0744
            cell_manager.start_region();
            let _absorb_result = transform::value(
                &mut cell_manager,
                &mut region,
                absorb_fat.clone(),
                true,
                |v| v & 1,
                true,
            );

            // Padding
            cell_manager.start_region();
            // Unpack a single word into bytes (for the absorption)
            // Potential optimization: could do multiple bytes per lookup
            let packed = split::value(
                &mut cell_manager,
                &mut region,
                absorb_row.absorb,
                0,
                8,
<<<<<<< HEAD
                None,
=======
                false,
>>>>>>> ad4a0744
            );
            cell_manager.start_region();
            let input_bytes =
                transform::value(&mut cell_manager, &mut region, packed, false, |v| *v, true);
            cell_manager.start_region();
            let mut is_paddings = Vec::new();
            let mut data_rlcs = Vec::new();
            for _ in input_bytes.iter() {
                is_paddings.push(cell_manager.query_cell_value());
                data_rlcs.push(cell_manager.query_cell_value());
            }
            if round < NUM_WORDS_TO_ABSORB {
                let mut paddings = Vec::new();
                for (padding_idx, is_padding) in is_paddings.iter_mut().enumerate() {
                    let byte_idx = round * 8 + padding_idx;
                    let padding = if is_final_block && byte_idx >= num_bytes_in_last_block {
                        true
                    } else {
                        length += 1;
                        false
                    };
                    paddings.push(padding);
                    is_padding.assign(&mut region, 0, if padding { F::one() } else { F::zero() });
                }

                data_rlcs[0].assign_value(&mut region, 0, data_rlc);
                for (idx, (byte, padding)) in input_bytes.iter().zip(paddings.iter()).enumerate() {
                    if !*padding {
                        let byte_value = Value::known(byte.value);
                        data_rlc = data_rlc * challenges.keccak_input() + byte_value;
                    }
                    if idx < data_rlcs.len() - 1 {
                        data_rlcs[idx + 1].assign_value(&mut region, 0, data_rlc);
                    }
                }
            }
            cell_manager.start_region();

            if round != NUM_ROUNDS {
                // Theta
                let part_size = get_num_bits_per_theta_c_lookup();
                let mut bcf = Vec::new();
                for s in &s {
                    let c = s[0] + s[1] + s[2] + s[3] + s[4];
                    let bc_fat =
<<<<<<< HEAD
                        split::value(&mut cell_manager, &mut region, c, 1, part_size, None);
=======
                        split::value(&mut cell_manager, &mut region, c, 1, part_size, false);
>>>>>>> ad4a0744
                    bcf.push(bc_fat);
                }
                cell_manager.start_region();
                let mut bc = Vec::new();
                for bc_fat in bcf {
                    let bc_norm = transform::value(
                        &mut cell_manager,
                        &mut region,
                        bc_fat.clone(),
                        true,
                        |v| v & 1,
                        true,
                    );
                    bc.push(bc_norm);
                }
                cell_manager.start_region();
                let mut os = [[F::zero(); 5]; 5];
                for i in 0..5 {
                    let t = decode::value(bc[(i + 4) % 5].clone())
                        + decode::value(rotate(bc[(i + 1) % 5].clone(), 1, part_size));
                    for j in 0..5 {
                        os[i][j] = s[i][j] + t;
                    }
                }
                s = os;
                cell_manager.start_region();

                // Rho/Pi
                let part_size = get_num_bits_per_base_chi_lookup();
                let target_word_sizes = target_part_sizes(part_size);
                let num_word_parts = target_word_sizes.len();
                let mut rho_pi_chi_cells: [[[Vec<Cell<F>>; 5]; 5]; 3] =
                    array_init::array_init(|_| {
                        array_init::array_init(|_| array_init::array_init(|_| Vec::new()))
                    });
                let mut column_starts = [0usize; 3];
                for p in 0..3 {
                    column_starts[p] = cell_manager.start_region();
                    let mut row_idx = 0;
                    for j in 0..5 {
                        for _ in 0..num_word_parts {
                            for i in 0..5 {
                                rho_pi_chi_cells[p][i][j]
                                    .push(cell_manager.query_cell_value_at_row(row_idx as i32));
                            }
                            row_idx = (row_idx + 1) % get_num_rows_per_round();
                        }
                    }
                }
                cell_manager.start_region();
                let mut os_parts: [[Vec<PartValue<F>>; 5]; 5] =
                    array_init::array_init(|_| array_init::array_init(|_| Vec::new()));
                for (j, os_part) in os_parts.iter_mut().enumerate() {
                    for i in 0..5 {
                        let s_parts = split_uniform::value(
                            &rho_pi_chi_cells[0][j][(2 * i + 3 * j) % 5],
                            &mut cell_manager,
                            &mut region,
                            s[i][j],
                            RHO_MATRIX[i][j],
                            part_size,
                        );

                        let s_parts = transform_to::value(
                            &rho_pi_chi_cells[1][j][(2 * i + 3 * j) % 5],
                            &mut region,
                            s_parts.clone(),
                            true,
                            |v| v & 1,
                        );
                        os_part[(2 * i + 3 * j) % 5] = s_parts.clone();
                    }
                }
                cell_manager.start_region();

                // Chi
                let part_size_base = get_num_bits_per_base_chi_lookup();
                let three_packed = pack::<F>(&vec![3u8; part_size_base]);
                let mut os = [[F::zero(); 5]; 5];
                for j in 0..5 {
                    for i in 0..5 {
                        let mut s_parts = Vec::new();
                        for ((part_a, part_b), part_c) in os_parts[i][j]
                            .iter()
                            .zip(os_parts[(i + 1) % 5][j].iter())
                            .zip(os_parts[(i + 2) % 5][j].iter())
                        {
                            let value =
                                three_packed - two * part_a.value + part_b.value - part_c.value;
                            s_parts.push(PartValue {
                                num_bits: part_size_base,
                                rot: j as i32,
                                value,
                            });
                        }
                        os[i][j] = decode::value(transform_to::value(
                            &rho_pi_chi_cells[2][i][j],
                            &mut region,
                            s_parts.clone(),
                            true,
                            |v| CHI_BASE_LOOKUP_TABLE[*v as usize],
                        ));
                    }
                }
                s = os;
                cell_manager.start_region();

                // iota
                let part_size = get_num_bits_per_absorb_lookup();
                let input = s[0][0] + pack_u64::<F>(ROUND_CST[round]);
                let iota_parts =
<<<<<<< HEAD
                    split::value::<F>(&mut cell_manager, &mut region, input, 0, part_size, None);
=======
                    split::value::<F>(&mut cell_manager, &mut region, input, 0, part_size, false);
>>>>>>> ad4a0744
                cell_manager.start_region();
                s[0][0] = decode::value(transform::value(
                    &mut cell_manager,
                    &mut region,
                    iota_parts.clone(),
                    true,
                    |v| v & 1,
                    true,
                ));
            }

            // The rlc of the hash
            let is_final = is_final_block && round == NUM_ROUNDS;
            hash_rlc = if is_final {
                let hash_bytes_le = s
                    .into_iter()
                    .take(4)
                    .flat_map(|a| to_bytes::value(&unpack(a[0])))
                    .rev()
                    .collect::<Vec<_>>();
                challenges
                    .evm_word()
                    .map(|challenge_value| rlc::value(&hash_bytes_le, challenge_value))
            } else {
                Value::known(F::zero())
            };

            // The words to squeeze out
            hash_words = s.into_iter().take(4).map(|a| a[0]).take(4).collect();
            round_lengths.push(length);
            round_data_rlcs.push(data_rlc);

            cell_managers.push(cell_manager);
            regions.push(region);
        }

        // Now that we know the state at the end of the rounds, set the squeeze data
        let num_rounds = cell_managers.len();
        for (idx, word) in hash_words.iter().enumerate() {
            let cell_manager = &mut cell_managers[num_rounds - 2 - idx];
            let region = &mut regions[num_rounds - 2 - idx];

            cell_manager.start_region();
            let squeeze_packed = cell_manager.query_cell_value();
            squeeze_packed.assign(region, 0, *word);

            cell_manager.start_region();
<<<<<<< HEAD
            let packed = split::value(cell_manager, region, *word, 0, 8, None);
=======
            let packed = split::value(cell_manager, region, *word, 0, 8, false);
>>>>>>> ad4a0744
            cell_manager.start_region();
            transform::value(cell_manager, region, packed, false, |v| *v, true);
        }

        for round in 0..NUM_ROUNDS + 1 {
            let round_cst = pack_u64(ROUND_CST[round]);
            for row_idx in 0..get_num_rows_per_round() {
                rows.push(KeccakRow {
                    q_enable: row_idx == 0,
                    q_round: row_idx == 0 && round < NUM_ROUNDS,
                    q_absorb: row_idx == 0 && round == NUM_ROUNDS,
                    q_round_last: row_idx == 0 && round == NUM_ROUNDS,
                    q_padding: row_idx == 0 && round < NUM_WORDS_TO_ABSORB,
                    q_padding_last: row_idx == 0 && round == NUM_WORDS_TO_ABSORB - 1,
                    round_cst,
                    is_final: is_final_block && round == NUM_ROUNDS && row_idx == 0,
                    length: round_lengths[round],
                    data_rlc: round_data_rlcs[round],
                    hash_rlc,
                    cell_values: regions[round].rows[row_idx].clone(),
                });
            }
        }
    }

    if log::log_enabled!(log::Level::Debug) {
        let hash_bytes = s
            .into_iter()
            .take(4)
            .map(|a| {
                pack_with_base::<F>(&unpack(a[0]), 2)
                    .to_repr()
                    .into_iter()
                    .take(8)
                    .collect::<Vec<_>>()
                    .to_vec()
            })
            .collect::<Vec<_>>();
        debug!("hash: {:x?}", &(hash_bytes[0..4].concat()));
        debug!("data rlc: {:x?}", data_rlc);
    }
}

pub(crate) fn multi_keccak<F: Field>(
    bytes: &[Vec<u8>],
    challenges: Challenges<Value<F>>,
    capacity: Option<usize>,
) -> Result<Vec<KeccakRow<F>>, Error> {
    let mut rows: Vec<KeccakRow<F>> = Vec::new();
    // Dummy first row so that the initial data is absorbed
    // The initial data doesn't really matter, `is_final` just needs to be disabled.
    for idx in 0..get_num_rows_per_round() {
        rows.push(KeccakRow {
            q_enable: idx == 0,
            q_round: false,
            q_absorb: idx == 0,
            q_round_last: false,
            q_padding: false,
            q_padding_last: false,
            round_cst: F::zero(),
            is_final: false,
            length: 0usize,
            data_rlc: Value::known(F::zero()),
            hash_rlc: Value::known(F::zero()),
            cell_values: Vec::new(),
        });
    }
    // Actual keccaks
    for bytes in bytes {
        keccak(&mut rows, bytes, challenges);
    }
    if let Some(capacity) = capacity {
        let padding_rows = {
            let mut rows = Vec::new();
            keccak(&mut rows, &[], challenges);
            rows
        };
        // Pad with no data hashes to the expected capacity
        while rows.len() < (1 + capacity * (NUM_ROUNDS + 1)) * get_num_rows_per_round() {
            rows.extend(padding_rows.clone());
        }
        // Check that we are not over capacity
        if rows.len() > (1 + capacity * (NUM_ROUNDS + 1)) * get_num_rows_per_round() {
            return Err(Error::BoundsFailure);
        }
    }
    Ok(rows)
}<|MERGE_RESOLUTION|>--- conflicted
+++ resolved
@@ -139,11 +139,6 @@
         input: Expression<F>,
         rot: usize,
         target_part_size: usize,
-<<<<<<< HEAD
-        row: Option<usize>,
-=======
-        normalize: bool,
->>>>>>> ad4a0744
     ) -> Vec<Part<F>> {
         let mut parts = Vec::new();
         let word = WordParts::new(target_part_size, rot, false);
@@ -166,11 +161,6 @@
         input: F,
         rot: usize,
         target_part_size: usize,
-<<<<<<< HEAD
-        row: Option<usize>,
-=======
-        normalize: bool,
->>>>>>> ad4a0744
     ) -> Vec<PartValue<F>> {
         let input_bits = unpack(input);
         debug_assert_eq!(pack::<F>(&input_bits), input);
@@ -557,12 +547,7 @@
             cell_manager.start_region();
             let part_size = get_num_bits_per_absorb_lookup();
             let input = absorb_row.from + absorb_row.absorb;
-            let absorb_fat =
-<<<<<<< HEAD
-                split::value(&mut cell_manager, &mut region, input, 0, part_size, None);
-=======
-                split::value(&mut cell_manager, &mut region, input, 0, part_size, false);
->>>>>>> ad4a0744
+            let absorb_fat = split::value(&mut cell_manager, &mut region, input, 0, part_size);
             cell_manager.start_region();
             let _absorb_result = transform::value(
                 &mut cell_manager,
@@ -577,18 +562,7 @@
             cell_manager.start_region();
             // Unpack a single word into bytes (for the absorption)
             // Potential optimization: could do multiple bytes per lookup
-            let packed = split::value(
-                &mut cell_manager,
-                &mut region,
-                absorb_row.absorb,
-                0,
-                8,
-<<<<<<< HEAD
-                None,
-=======
-                false,
->>>>>>> ad4a0744
-            );
+            let packed = split::value(&mut cell_manager, &mut region, absorb_row.absorb, 0, 8);
             cell_manager.start_region();
             let input_bytes =
                 transform::value(&mut cell_manager, &mut region, packed, false, |v| *v, true);
@@ -632,12 +606,7 @@
                 let mut bcf = Vec::new();
                 for s in &s {
                     let c = s[0] + s[1] + s[2] + s[3] + s[4];
-                    let bc_fat =
-<<<<<<< HEAD
-                        split::value(&mut cell_manager, &mut region, c, 1, part_size, None);
-=======
-                        split::value(&mut cell_manager, &mut region, c, 1, part_size, false);
->>>>>>> ad4a0744
+                    let bc_fat = split::value(&mut cell_manager, &mut region, c, 1, part_size);
                     bcf.push(bc_fat);
                 }
                 cell_manager.start_region();
@@ -749,11 +718,7 @@
                 let part_size = get_num_bits_per_absorb_lookup();
                 let input = s[0][0] + pack_u64::<F>(ROUND_CST[round]);
                 let iota_parts =
-<<<<<<< HEAD
-                    split::value::<F>(&mut cell_manager, &mut region, input, 0, part_size, None);
-=======
-                    split::value::<F>(&mut cell_manager, &mut region, input, 0, part_size, false);
->>>>>>> ad4a0744
+                    split::value::<F>(&mut cell_manager, &mut region, input, 0, part_size);
                 cell_manager.start_region();
                 s[0][0] = decode::value(transform::value(
                     &mut cell_manager,
@@ -801,11 +766,7 @@
             squeeze_packed.assign(region, 0, *word);
 
             cell_manager.start_region();
-<<<<<<< HEAD
-            let packed = split::value(cell_manager, region, *word, 0, 8, None);
-=======
-            let packed = split::value(cell_manager, region, *word, 0, 8, false);
->>>>>>> ad4a0744
+            let packed = split::value(cell_manager, region, *word, 0, 8);
             cell_manager.start_region();
             transform::value(cell_manager, region, packed, false, |v| *v, true);
         }
