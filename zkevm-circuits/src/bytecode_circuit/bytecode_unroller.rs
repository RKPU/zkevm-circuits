--- conflicted
+++ resolved
@@ -704,10 +704,6 @@
     words
 }
 
-<<<<<<< HEAD
-/// test module
-#[cfg(any(feature = "test", test))]
-=======
 /// BytecodeCircuit
 #[derive(Clone, Default, Debug)]
 pub struct BytecodeCircuit<F: Field> {
@@ -756,7 +752,8 @@
     }
 }
 
->>>>>>> b1597400
+/// test module
+#[cfg(any(feature = "test", test))]
 #[cfg(test)]
 pub mod tests {
     use super::*;
