--- conflicted
+++ resolved
@@ -42,7 +42,6 @@
 /// Config for TxCircuit
 #[derive(Clone, Debug)]
 pub struct TxCircuitConfig<F: Field> {
-<<<<<<< HEAD
     q_enable: Column<Fixed>,
     is_usable: Column<Advice>,
 
@@ -70,12 +69,6 @@
     /// RLC-encoded RLP-encoding of unsigned tx.
     tx_sign_data_rlc: Column<Advice>,
 
-=======
-    tx_id: Column<Advice>,
-    tag: Column<Fixed>,
-    index: Column<Advice>,
-    value: Column<Advice>,
->>>>>>> 52eb0f50
     sign_verify: SignVerifyConfig,
     tx_table: TxTable,
     keccak_table: KeccakTable,
