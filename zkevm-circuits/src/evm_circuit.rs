--- conflicted
+++ resolved
@@ -312,21 +312,16 @@
                 block.circuits_params.max_rws,
                 Value::known(block.randomness),
             )?;
-<<<<<<< HEAD
-            config.block_table.load(
+            config
+                .bytecode_table
+                .load(&mut layouter, block.bytecodes.values(), &challenges)?;
+            config
+                .block_table.load(
                 &mut layouter,
                 &self.block.context,
                 &self.block.txs,
                 self.block.randomness,
             )?;
-=======
-            config
-                .bytecode_table
-                .load(&mut layouter, block.bytecodes.values(), &challenges)?;
-            config
-                .block_table
-                .load(&mut layouter, &block.context, block.randomness)?;
->>>>>>> 2b11346b
             config
                 .copy_table
                 .load(&mut layouter, block, block.randomness)?;
