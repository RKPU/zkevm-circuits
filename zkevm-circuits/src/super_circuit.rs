//! The Super Circuit is a circuit that contains all the circuits of the
//! zkEVM in order to achieve two things:
//! - Check the correct integration between circuits via the shared lookup
//!   tables, to verify that the table layouts match.
//! - Allow having a single circuit setup for which a proof can be generated
//!   that would be verified under a single aggregation circuit for the first
//!   milestone.
//!
//! The current implementation contains the following circuits:
//!
//! - [x] EVM Circuit
//! - [ ] State Circuit
//! - [x] Tx Circuit
//! - [x] Bytecode Circuit
//! - [x] Copy Circuit
//! - [x] Exponentiation Circuit
//! - [ ] Keccak Circuit
//! - [ ] MPT Circuit
//! - [x] PublicInputs Circuit
//!
//! And the following shared tables, with the circuits that use them:
//!
//! - [x] Copy Table
//!   - [x] Copy Circuit
//!   - [x] EVM Circuit
//! - [x] Exponentiation Table
//!   - [x] EVM Circuit
//! - [ ] Rw Table
//!   - [ ] State Circuit
//!   - [ ] EVM Circuit
//!   - [ ] Copy Circuit
//! - [x] Tx Table
//!   - [x] Tx Circuit
//!   - [x] EVM Circuit
//!   - [x] Copy Circuit
//!   - [x] PublicInputs Circuit
//! - [x] Bytecode Table
//!   - [x] Bytecode Circuit
//!   - [x] EVM Circuit
//!   - [x] Copy Circuit
//! - [ ] Block Table
//!   - [ ] EVM Circuit
//!   - [x] PublicInputs Circuit
//! - [ ] MPT Table
//!   - [ ] MPT Circuit
//!   - [ ] State Circuit
//! - [x] Keccak Table
//!   - [ ] Keccak Circuit
//!   - [ ] EVM Circuit
//!   - [x] Bytecode Circuit
//!   - [x] Tx Circuit
//!   - [ ] MPT Circuit

use crate::bytecode_circuit::bytecode_unroller::{
    unroll, Config as BytecodeConfig, UnrolledBytecode,
};
use crate::copy_circuit::CopyCircuit;
use crate::evm_circuit::{table::FixedTableTag, EvmCircuit};
use crate::exp_circuit::ExpCircuitConfig;
use crate::keccak_circuit::keccak_packed_multi::KeccakPackedConfig as KeccakConfig;
use crate::pi_circuit::{PiCircuit, PiCircuitConfig, PublicData};
use crate::state_circuit::StateCircuitConfig;
use crate::table::{BlockTable, BytecodeTable, CopyTable, ExpTable, MptTable, RwTable, TxTable};
use crate::tx_circuit::{TxCircuit, TxCircuitConfig};
use crate::util::Challenges;
use crate::witness::{block_convert, Block, MptUpdates};

use bus_mapping::circuit_input_builder::{CircuitInputBuilder, CircuitsParams};
use bus_mapping::mock::BlockData;
use eth_types::geth_types::{self, GethData, Transaction};
use eth_types::Field;
use ethers_core::types::H256;
use halo2_proofs::arithmetic::CurveAffine;
use halo2_proofs::halo2curves::{
    bn256::Fr,
    group::{Curve, Group},
    secp256k1::Secp256k1Affine,
};
use halo2_proofs::{
    circuit::{Layouter, SimpleFloorPlanner, Value},
    plonk::{Circuit, ConstraintSystem, Error, Expression},
};

use rand::RngCore;
use std::array;
use strum::IntoEnumIterator;

/// Mock randomness used for `SuperCircuit`.
pub const MOCK_RANDOMNESS: u64 = 0x100;
// TODO: Figure out if we can remove MAX_TXS, MAX_CALLDATA and MAX_RWS from the
// struct.

/// Configuration of the Super Circuit
#[derive(Clone)]
pub struct SuperCircuitConfig<
    F: Field,
    const MAX_TXS: usize,
    const MAX_CALLDATA: usize,
    const MAX_RWS: usize,
> {
    tx_table: TxTable,
    rw_table: RwTable,
    mpt_table: MptTable,
    bytecode_table: BytecodeTable,
    block_table: BlockTable,
    copy_table: CopyTable,
    exp_table: ExpTable,
    evm_circuit: EvmCircuit<F>,
    state_circuit: StateCircuitConfig<F>,
    tx_circuit: TxCircuitConfig<F>,
    bytecode_circuit: BytecodeConfig<F>,
    copy_circuit: CopyCircuit<F>,
    keccak_circuit: KeccakConfig<F>,
    pi_circuit: PiCircuitConfig<F, MAX_TXS, MAX_CALLDATA>,
    exp_circuit: ExpCircuitConfig<F>,
}

/// The Super Circuit contains all the zkEVM circuits
#[derive(Clone, Default, Debug)]
pub struct SuperCircuit<
    F: Field,
    const MAX_TXS: usize,
    const MAX_CALLDATA: usize,
    const MAX_RWS: usize,
> {
    // EVM Circuit
    /// Block witness. Usually derived via
    /// `evm_circuit::witness::block_convert`.
    pub block: Option<Block<F>>,
    /// Inputs for the keccak circuit
    pub keccak_inputs: Vec<Vec<u8>>,
    /// Passed down to the evm_circuit. Usually that will be
    /// `FixedTableTag::iter().collect()`.
    pub fixed_table_tags: Vec<FixedTableTag>,
    // Tx Circuit
    /// The transaction circuit that will be used in the `synthesize` step.
    pub tx_circuit: TxCircuit<F, MAX_TXS, MAX_CALLDATA>,
    // Bytecode Circuit
    // bytecodes: Vec<UnrolledBytecode<F>>,
    /// The maximium size for the underlying bytecode circuit.
    pub bytecode_size: usize,
    /// Public Input Circuit
    pub pi_circuit: PiCircuit<F, MAX_TXS, MAX_CALLDATA>,
    /// Configuration parameters for various parts of the circuit.
    pub circuits_params: CircuitsParams,
}

impl<F: Field, const MAX_TXS: usize, const MAX_CALLDATA: usize, const MAX_RWS: usize>
    SuperCircuit<F, MAX_TXS, MAX_CALLDATA, MAX_RWS>
{
    /// Return the number of rows required to verify a given block
    pub fn get_num_rows_required(block: &Block<F>) -> usize {
        let num_rows_evm_circuit = {
            let mut cs = ConstraintSystem::default();
            let config = Self::configure(&mut cs);
            config.evm_circuit.get_num_rows_required(block)
        };
        let num_rows_tx_circuit = TxCircuitConfig::<F>::get_num_rows_required(MAX_TXS);
        num_rows_evm_circuit.max(num_rows_tx_circuit)
    }
}

impl<F: Field, const MAX_TXS: usize, const MAX_CALLDATA: usize, const MAX_RWS: usize> Circuit<F>
    for SuperCircuit<F, MAX_TXS, MAX_CALLDATA, MAX_RWS>
{
    type Config = SuperCircuitConfig<F, MAX_TXS, MAX_CALLDATA, MAX_RWS>;
    type FloorPlanner = SimpleFloorPlanner;

    fn without_witnesses(&self) -> Self {
        Self::default()
    }

    fn configure(meta: &mut ConstraintSystem<F>) -> Self::Config {
        let tx_table = TxTable::construct(meta);
        let rw_table = RwTable::construct(meta);
        let mpt_table = MptTable::construct(meta);
        let bytecode_table = BytecodeTable::construct(meta);
        let block_table = BlockTable::construct(meta);
        let q_copy_table = meta.fixed_column();
        let copy_table = CopyTable::construct(meta, q_copy_table);
        let exp_table = ExpTable::construct(meta);

        let power_of_randomness = array::from_fn(|i| {
            Expression::Constant(F::from(MOCK_RANDOMNESS).pow(&[1 + i as u64, 0, 0, 0]))
        });

        let challenges = Challenges::mock(power_of_randomness[0].clone());

        let keccak_circuit = KeccakConfig::configure(meta, power_of_randomness[0].clone());
        let keccak_table = keccak_circuit.keccak_table.clone();

        let evm_circuit = EvmCircuit::configure(
            meta,
            power_of_randomness.clone(),
            &tx_table,
            &rw_table,
            &bytecode_table,
            &block_table,
            &copy_table,
            &keccak_table,
            &exp_table,
        );
        let state_circuit =
            StateCircuitConfig::configure(meta, &rw_table, &mpt_table, challenges.clone());
        let pi_circuit = PiCircuitConfig::new(meta, block_table.clone(), tx_table.clone());

        Self::Config {
            tx_table: tx_table.clone(),
            rw_table,
            mpt_table,
            bytecode_table: bytecode_table.clone(),
            block_table,
            copy_table,
            exp_table,
            evm_circuit,
            state_circuit,
            copy_circuit: CopyCircuit::configure(
                meta,
                &tx_table,
                &rw_table,
                &bytecode_table,
                copy_table,
                q_copy_table,
                power_of_randomness[0].clone(),
            ),
            tx_circuit: TxCircuitConfig::new(
                meta,
                tx_table,
                keccak_table.clone(),
                challenges.clone(),
            ),
            bytecode_circuit: BytecodeConfig::configure(
                meta,
                bytecode_table,
                keccak_table,
                challenges,
            ),
            keccak_circuit,
            pi_circuit,
            exp_circuit: ExpCircuitConfig::configure(meta, exp_table),
        }
    }

    fn synthesize(
        &self,
        config: Self::Config,
        mut layouter: impl Layouter<F>,
    ) -> Result<(), Error> {
        let block = self.block.as_ref().unwrap();
        let challenges = Challenges::mock(Value::known(block.randomness));

        // --- EVM Circuit ---
        let rws = block.rws.table_assignments();
        config
            .evm_circuit
            .load_fixed_table(&mut layouter, self.fixed_table_tags.clone())?;
        config.evm_circuit.load_byte_table(&mut layouter)?;
        config.rw_table.load(
            &mut layouter,
            &rws,
            block.circuits_params.max_rws,
            Value::known(block.randomness),
        )?;
        config.state_circuit.load(&mut layouter)?;
<<<<<<< HEAD
        config.block_table.load(
            &mut layouter,
            &self.block.context,
            &self.block.txs,
            self.block.randomness,
        )?;
        config
            .evm_circuit
            .assign_block(&mut layouter, &self.block)?;
=======
        config
            .block_table
            .load(&mut layouter, &block.context, block.randomness)?;
        config.evm_circuit.assign_block(&mut layouter, block)?;
>>>>>>> 2b11346b
        // --- State Circuit ---
        config.mpt_table.load(
            &mut layouter,
            &MptUpdates::mock_from(&rws),
            Value::known(block.randomness),
        )?;
        config.state_circuit.assign(
            &mut layouter,
            &rws,
            block.circuits_params.max_rws,
            &challenges,
        )?;
        // --- Tx Circuit ---
        config.tx_circuit.load(&mut layouter)?;
        self.tx_circuit
            .assign(&config.tx_circuit, &mut layouter, &challenges)?;
        // --- Bytecode Circuit ---
        let bytecodes: Vec<UnrolledBytecode<F>> = block
            .bytecodes
            .iter()
            .map(|(_, b)| unroll(b.bytes.clone()))
            .collect();
        config.bytecode_circuit.load(&mut layouter)?;
        config.bytecode_circuit.assign(
            &mut layouter,
            self.bytecode_size,
            &bytecodes,
            &challenges,
        )?;
        // --- Exponentiation Circuit ---
        config.exp_circuit.assign_block(&mut layouter, block)?;
        // --- Keccak Table ---
        config.keccak_circuit.load(&mut layouter)?;
        config.keccak_circuit.assign_from_witness(
            &mut layouter,
            &self.keccak_inputs,
            block.randomness,
            self.circuits_params.keccak_padding,
        )?;
        // --- Copy Circuit ---
        config
            .copy_circuit
            .assign_block(&mut layouter, block, block.randomness)?;
        // --- Public Input Circuit ---
        self.pi_circuit.synthesize(config.pi_circuit, layouter)?;
        Ok(())
    }
}

impl<const MAX_TXS: usize, const MAX_CALLDATA: usize, const MAX_RWS: usize>
    SuperCircuit<Fr, MAX_TXS, MAX_CALLDATA, MAX_RWS>
{
    /// From the witness data, generate a SuperCircuit instance with all of the
    /// sub-circuits filled with their corresponding witnesses.
    ///
    /// Also, return with it the minimum required SRS degree for the
    /// circuit and the Public Inputs needed.
    pub fn build(
        geth_data: GethData,
        rng: &mut (impl RngCore + Clone),
    ) -> Result<(u32, Self, Vec<Vec<Fr>>), bus_mapping::Error> {
        let block_data = BlockData::new_from_geth_data(geth_data.clone());
        let mut builder = block_data.new_circuit_input_builder();
        builder
            .handle_block(&geth_data.eth_block, &geth_data.geth_traces)
            .expect("could not handle block tx");

        Self::build_from_circuit_input_builder(builder, geth_data.eth_block, rng)
    }

    /// From CircuitInputBuilder, generate a SuperCircuit instance with all of
    /// the sub-circuits filled with their corresponding witnesses.
    ///
    /// Also, return with it the minimum required SRS degree for the circuit and
    /// the Public Inputs needed.
    pub fn build_from_circuit_input_builder(
        builder: CircuitInputBuilder,
        eth_block: eth_types::Block<eth_types::Transaction>,
        rng: &mut (impl RngCore + Clone),
    ) -> Result<(u32, Self, Vec<Vec<Fr>>), bus_mapping::Error> {
        let keccak_inputs = builder.keccak_inputs()?;
        let mut block = block_convert(&builder.block, &builder.code_db);
        block.randomness = Fr::from(MOCK_RANDOMNESS);

        let fixed_table_tags: Vec<FixedTableTag> = FixedTableTag::iter().collect();
        let log2_ceil = |n| u32::BITS - (n as u32).leading_zeros() - (n & (n - 1) == 0) as u32;

        let num_rows_required =
            SuperCircuit::<_, MAX_TXS, MAX_CALLDATA, MAX_RWS>::get_num_rows_required(&block);

        let k = log2_ceil(
            64 + fixed_table_tags
                .iter()
                .map(|tag| tag.build::<Fr>().count())
                .sum::<usize>(),
        );
        let bytecodes_len = block
            .bytecodes
            .iter()
            .map(|(_, bytecode)| bytecode.bytes.len())
            .sum::<usize>();
        let k = k.max(log2_ceil(64 + bytecodes_len));
        let k = k.max(log2_ceil(64 + num_rows_required));
        log::debug!("super circuit uses k = {}", k);

        let aux_generator = <Secp256k1Affine as CurveAffine>::CurveExt::random(rng).to_affine();
        let chain_id = block.context.chain_id();
        let txs: Vec<Transaction> = eth_block
            .transactions
            .iter()
            .map(geth_types::Transaction::from)
            .collect();
        let tx_circuit = TxCircuit::new(aux_generator, chain_id.as_u64(), txs);

        // TODO: fixme
        let context = block.context.ctxs.iter().next().unwrap().1;
        let public_data = PublicData {
            chain_id,
            history_hashes: builder.block.history_hashes,
            eth_block,
            block_constants: geth_types::BlockConstants {
                coinbase: context.coinbase,
                timestamp: context.timestamp,
                number: context.number.as_u64().into(),
                difficulty: context.difficulty,
                gas_limit: context.gas_limit.into(),
                base_fee: context.base_fee,
            },
            prev_state_root: H256::default(),
        };
        let pi_circuit = PiCircuit::new(MOCK_RANDOMNESS, MOCK_RANDOMNESS + 1, public_data);

        let circuit = SuperCircuit::<_, MAX_TXS, MAX_CALLDATA, MAX_RWS> {
            block: Some(block),
            fixed_table_tags,
            tx_circuit,
            keccak_inputs,
            // Instead of using 1 << k - NUM_BLINDING_ROWS, we use a much smaller number of enabled
            // rows for the Bytecode Circuit because otherwise it penalizes significantly the
            // MockProver verification time.
            bytecode_size: bytecodes_len + 64,
            pi_circuit,
            circuits_params: builder.block.circuits_params,
        };

        let instance = circuit.instance();
        Ok((k, circuit, instance))
    }

    /// Returns suitable inputs for the SuperCircuit.
    pub fn instance(&self) -> Vec<Vec<Fr>> {
        // SignVerifyChip -> ECDSAChip -> MainGate instance column
        let pi_instance = self.pi_circuit.instance();
        let instance = vec![pi_instance[0].clone(), vec![]];

        instance
    }
}

// TODO: Add tests
// - multiple txs == MAX_TXS
// - multiple txs < MAX_TXS
// - max_rws padding
// - evm_rows padding

#[cfg(test)]
mod super_circuit_tests {
    use super::*;
    use ethers_signers::{LocalWallet, Signer};
    use halo2_proofs::dev::MockProver;
    use mock::{TestContext, MOCK_CHAIN_ID};
    use rand::SeedableRng;
    use rand_chacha::ChaCha20Rng;
    use std::collections::HashMap;

    use eth_types::{address, bytecode, geth_types::GethData, Word};

    // High memory usage test.  Run in serial with:
    // `cargo test [...] serial_ -- --ignored --test-threads 1`
    #[ignore]
    #[test]
    fn serial_test_super_circuit() {
        let mut rng = ChaCha20Rng::seed_from_u64(2);

        let chain_id = (*MOCK_CHAIN_ID).as_u64();

        let bytecode = bytecode! {
            GAS
            STOP
        };

        let wallet_a = LocalWallet::new(&mut rng).with_chain_id(chain_id);

        let addr_a = wallet_a.address();
        let addr_b = address!("0x000000000000000000000000000000000000BBBB");

        let mut wallets = HashMap::new();
        wallets.insert(wallet_a.address(), wallet_a);

        let mut block: GethData = TestContext::<2, 1>::new(
            None,
            |accs| {
                accs[0]
                    .address(addr_b)
                    .balance(Word::from(1u64 << 20))
                    .code(bytecode);
                accs[1].address(addr_a).balance(Word::from(1u64 << 20));
            },
            |mut txs, accs| {
                txs[0]
                    .from(accs[1].address)
                    .to(accs[0].address)
                    .gas(Word::from(1_000_000u64));
            },
            |block, _tx| block.number(0xcafeu64),
        )
        .unwrap()
        .into();

        block.sign(&wallets);

        let (k, circuit, instance) =
            SuperCircuit::<_, 1, 32, 256>::build(block, &mut ChaCha20Rng::seed_from_u64(2))
                .unwrap();
        let prover = MockProver::run(k, &circuit, instance).unwrap();
        let res = prover.verify_par();
        if let Err(err) = res {
            eprintln!("Verification failures:");
            eprintln!("{:#?}", err);
            panic!("Failed verification");
        }
    }
}<|MERGE_RESOLUTION|>--- conflicted
+++ resolved
@@ -262,22 +262,13 @@
             Value::known(block.randomness),
         )?;
         config.state_circuit.load(&mut layouter)?;
-<<<<<<< HEAD
         config.block_table.load(
             &mut layouter,
-            &self.block.context,
-            &self.block.txs,
-            self.block.randomness,
+            &block.context,
+            &block.txs,
+            block.randomness,
         )?;
-        config
-            .evm_circuit
-            .assign_block(&mut layouter, &self.block)?;
-=======
-        config
-            .block_table
-            .load(&mut layouter, &block.context, block.randomness)?;
         config.evm_circuit.assign_block(&mut layouter, block)?;
->>>>>>> 2b11346b
         // --- State Circuit ---
         config.mpt_table.load(
             &mut layouter,
