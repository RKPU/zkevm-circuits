--- conflicted
+++ resolved
@@ -93,12 +93,7 @@
         ..Default::default()
     });
 
-<<<<<<< HEAD
-    let randomness = Fr::from_u128(DEFAULT_RAND);
-    let circuit = StateCircuit::<Fr>::new(randomness, rw_map, N_ROWS);
-=======
     let circuit = StateCircuit::<Fr>::new(rw_map, N_ROWS);
->>>>>>> 1c3c9a46
     let power_of_randomness = circuit.instance();
 
     let prover = MockProver::<Fr>::run(19, &circuit, power_of_randomness).unwrap();
@@ -115,10 +110,6 @@
 
 #[test]
 fn verifying_key_independent_of_rw_length() {
-<<<<<<< HEAD
-    let randomness = Fr::from_u128(DEFAULT_RAND);
-=======
->>>>>>> 1c3c9a46
     let params = ParamsKZG::<Bn256>::setup(17, rand_chacha::ChaCha20Rng::seed_from_u64(2));
 
     let no_rows = StateCircuit::<Fr>::new(RwMap::default(), N_ROWS);
@@ -491,16 +482,7 @@
         committed_value: U256::from(500),
     }];
     let overrides = HashMap::from([
-<<<<<<< HEAD
-        (
-            (AdviceColumn::StorageKeyByte0, 0),
-            Fr::from_u128(DEFAULT_RAND),
-        ), /* 0xcafeu64 is the fixed
-            * "randomness" we use for
-            * this test. */
-=======
-        ((AdviceColumn::StorageKeyByte0, 0), Fr::from(0xcafeu64)),
->>>>>>> 1c3c9a46
+        ((AdviceColumn::StorageKeyByte0, 0), Fr::from(0x1000)),
         ((AdviceColumn::StorageKeyByte1, 0), Fr::zero()),
     ]);
 
@@ -1000,10 +982,6 @@
 }
 
 fn prover(rows: Vec<Rw>, overrides: HashMap<(AdviceColumn, isize), Fr>) -> MockProver<Fr> {
-<<<<<<< HEAD
-    let randomness = Fr::from_u128(DEFAULT_RAND);
-=======
->>>>>>> 1c3c9a46
     let updates = MptUpdates::mock_from(&rows);
     let circuit = StateCircuit::<Fr> {
         rows,
