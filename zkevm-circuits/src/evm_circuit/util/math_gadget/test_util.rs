use itertools::Itertools;
use std::marker::PhantomData;
use strum::IntoEnumIterator;

use crate::table::LookupTable;
use crate::{
    evm_circuit::{
<<<<<<< HEAD
        param::{MAX_STEP_HEIGHT, STEP_WIDTH},
=======
        param::{MAX_STEP_HEIGHT, N_PHASE2_COLUMNS, N_PHASE3_COLUMNS, STEP_WIDTH},
>>>>>>> b8a3ae41
        step::{ExecutionState, Step},
        table::{FixedTableTag, Table},
        util::{
            constraint_builder::ConstraintBuilder, rlc, CachedRegion, CellType, Expr,
<<<<<<< HEAD
            StoredExpression,
=======
            StoredExpression, LOOKUP_CONFIG,
>>>>>>> b8a3ae41
        },
        Advice, Column, Fixed,
    },
    util::Challenges,
};
use eth_types::{Field, Word, U256};
pub(crate) use halo2_proofs::circuit::{Layouter, Value};
use halo2_proofs::plonk::{FirstPhase, SecondPhase, ThirdPhase};
use halo2_proofs::{
    circuit::SimpleFloorPlanner,
    dev::MockProver,
    plonk::{Circuit, ConstraintSystem, Error, Expression, Selector},
};

pub(crate) const WORD_LOW_MAX: Word = U256([u64::MAX, u64::MAX, 0, 0]);
pub(crate) const WORD_HIGH_MAX: Word = U256([0, 0, u64::MAX, u64::MAX]);
// Maximum field value in bn256: bn256::MODULES - 1
pub(crate) const WORD_CELL_MAX: Word = U256([
    0x43e1f593f0000000,
    0x2833e84879b97091,
    0xb85045b68181585d,
    0x30644e72e131a029,
]);

// I256::MAX = 2^255 - 1, and I256::MIN = 2^255.
pub(crate) const WORD_SIGNED_MAX: Word = U256([u64::MAX, u64::MAX, u64::MAX, i64::MAX as _]);
pub(crate) const WORD_SIGNED_MIN: Word = U256([0, 0, 0, i64::MIN as _]);

pub(crate) fn generate_power_of_randomness<F: Field>(randomness: F) -> Vec<F> {
    (1..32).map(|exp| randomness.pow(&[exp, 0, 0, 0])).collect()
}

pub(crate) trait MathGadgetContainer<F: Field>: Clone {
    fn configure_gadget_container(cb: &mut ConstraintBuilder<F>) -> Self
    where
        Self: Sized;

    fn assign_gadget_container(
        &self,
        witnesses: &[Word],
        region: &mut CachedRegion<'_, '_, F>,
    ) -> Result<(), Error>;
}

#[derive(Debug, Clone)]
pub(crate) struct UnitTestMathGadgetBaseCircuitConfig<F: Field, G>
where
    G: MathGadgetContainer<F>,
{
    q_usable: Selector,
    fixed_table: [Column<Fixed>; 4],
    advices: [Column<Advice>; STEP_WIDTH],
    step: Step<F>,
    stored_expressions: Vec<StoredExpression<F>>,
    math_gadget_container: G,
    _marker: PhantomData<F>,
    challenges: Challenges<Expression<F>>,
}

pub(crate) struct UnitTestMathGadgetBaseCircuit<G> {
    size: usize,
    witnesses: Vec<Word>,
    _marker: PhantomData<G>,
}

impl<G> UnitTestMathGadgetBaseCircuit<G> {
    fn new(size: usize, witnesses: Vec<Word>) -> Self {
        UnitTestMathGadgetBaseCircuit {
            size,
            witnesses,
            _marker: PhantomData,
        }
    }
}

impl<F: Field, G: MathGadgetContainer<F>> Circuit<F> for UnitTestMathGadgetBaseCircuit<G> {
    type Config = (UnitTestMathGadgetBaseCircuitConfig<F, G>, Challenges);
    type FloorPlanner = SimpleFloorPlanner;

    fn without_witnesses(&self) -> Self {
        UnitTestMathGadgetBaseCircuit {
            size: 0,
            witnesses: vec![],
            _marker: PhantomData,
        }
    }

    fn configure(meta: &mut ConstraintSystem<F>) -> Self::Config {
        let challenges = Challenges::construct(meta);
        let challenges_exprs = challenges.exprs(meta);

        let q_usable = meta.selector();
        let fixed_table = [(); 4].map(|_| meta.fixed_column());

        let lookup_column_count: usize = LOOKUP_CONFIG.iter().map(|(_, count)| *count).sum();
        let advices = [(); STEP_WIDTH]
            .iter()
            .enumerate()
            .map(|(n, _)| {
                if n < N_PHASE3_COLUMNS + lookup_column_count {
                    meta.advice_column_in(ThirdPhase)
                } else if n < N_PHASE3_COLUMNS + lookup_column_count + N_PHASE2_COLUMNS {
                    meta.advice_column_in(SecondPhase)
                } else {
                    meta.advice_column_in(FirstPhase)
                }
            })
            .collect::<Vec<_>>()
            .try_into()
            .unwrap();

        let step_curr = Step::new(meta, advices, 0, false);
        let step_next = Step::new(meta, advices, MAX_STEP_HEIGHT, true);
<<<<<<< HEAD
        let challenges = Challenges::construct(meta);
        let challenges_exprs = challenges.exprs(meta);
=======
>>>>>>> b8a3ae41
        let evm_word_powers_of_randomness = challenges_exprs.evm_word_powers_of_randomness();
        let lookup_input_powers_of_randomness =
            challenges_exprs.lookup_input_powers_of_randomness();
        let mut cb = ConstraintBuilder::new(
            step_curr.clone(),
            step_next,
            &challenges_exprs,
            &evm_word_powers_of_randomness,
            &lookup_input_powers_of_randomness,
            ExecutionState::STOP,
        );
        let math_gadget_container = G::configure_gadget_container(&mut cb);
        let (constraints, stored_expressions, _) = cb.build();

        if !constraints.step.is_empty() {
            let step_constraints = constraints.step;
            meta.create_gate("MathGadgetTestContainer", |meta| {
                let q_usable = meta.query_selector(q_usable);
                step_constraints
                    .into_iter()
                    .map(move |(name, constraint)| (name, q_usable.clone() * constraint))
            });
        }

        let cell_manager = step_curr.cell_manager.clone();
        for column in cell_manager.columns().iter() {
            if let CellType::Lookup(table) = column.cell_type {
                if table == Table::Fixed {
                    let name = format!("{:?}", table);
                    meta.lookup_any(Box::leak(name.into_boxed_str()), |meta| {
                        let table_expressions = fixed_table.table_exprs(meta);
                        vec![(
                            column.expr(),
                            rlc::expr(&table_expressions, &lookup_input_powers_of_randomness),
                        )]
                    });
                }
            }
        }

        (
            UnitTestMathGadgetBaseCircuitConfig::<F, G> {
                q_usable,
                fixed_table,
                advices,
                step: step_curr,
                stored_expressions,
                math_gadget_container,
                _marker: PhantomData,
                challenges: challenges_exprs,
            },
            challenges,
        )
    }

    fn synthesize(
        &self,
        config: Self::Config,
        mut layouter: impl Layouter<F>,
    ) -> Result<(), Error> {
        let (config, challenges) = config;
        let challenge_values = challenges.values(&mut layouter);
        layouter.assign_region(
            || "assign test container",
            |mut region| {
                let offset = 0;
                config.q_usable.enable(&mut region, offset)?;
                let cached_region = &mut CachedRegion::<'_, '_, F>::new(
                    &mut region,
                    &challenge_values,
                    config.advices.to_vec(),
                    MAX_STEP_HEIGHT * 3,
                    offset,
                );
                config.step.state.execution_state.assign(
                    cached_region,
                    offset,
                    ExecutionState::STOP as usize,
                )?;
                config
                    .math_gadget_container
                    .assign_gadget_container(&self.witnesses, cached_region)?;
                for stored_expr in &config.stored_expressions {
                    stored_expr.assign(cached_region, offset)?;
                }
                Ok(())
            },
        )?;

        // assign fixed range tables only as they are the only tables referred by a
        // specfic math gadget -- ConstantDivisionGadget.
        layouter.assign_region(
            || "fixed table",
            |mut region| {
                for (offset, row) in std::iter::once([F::zero(); 4])
                    .chain(
                        FixedTableTag::iter()
                            .filter(|t| {
                                matches!(
                                    t,
                                    FixedTableTag::Range5
                                        | FixedTableTag::Range16
                                        | FixedTableTag::Range32
                                        | FixedTableTag::Range64
                                        | FixedTableTag::Range256
                                        | FixedTableTag::Range512
                                        | FixedTableTag::Range1024
                                )
                            })
                            .flat_map(|tag| tag.build()),
                    )
                    .enumerate()
                {
                    for (column, value) in config.fixed_table.iter().zip_eq(row) {
                        region.assign_fixed(|| "", *column, offset, || Value::known(value))?;
                    }
                }

                Ok(())
            },
        )
    }
}

/// This fn test_math_gadget_container takes math gadget container and run a
/// container based circuit. All test logic should be included in the container,
/// and witness words are used for both input & output data. How to deal with
/// the witness words is left to each container.
pub(crate) fn test_math_gadget_container<F: Field, G: MathGadgetContainer<F>>(
    witnesses: Vec<Word>,
    expected_success: bool,
) {
    const K: usize = 12;
    let circuit = UnitTestMathGadgetBaseCircuit::<G>::new(K, witnesses);

    let prover = MockProver::<F>::run(K as u32, &circuit, vec![]).unwrap();
    if expected_success {
        assert_eq!(prover.verify(), Ok(()));
    } else {
        assert_ne!(prover.verify(), Ok(()));
    }
}

/// A simple macro for less code & better readability
macro_rules! try_test {
    ($base_class:ty, $witnesses:expr, $expect_success:expr $(,)?) => {{
        test_math_gadget_container::<Fr, $base_class>($witnesses.to_vec(), $expect_success)
    }};
}

#[cfg(test)]
pub(crate) use try_test;<|MERGE_RESOLUTION|>--- conflicted
+++ resolved
@@ -5,20 +5,12 @@
 use crate::table::LookupTable;
 use crate::{
     evm_circuit::{
-<<<<<<< HEAD
-        param::{MAX_STEP_HEIGHT, STEP_WIDTH},
-=======
         param::{MAX_STEP_HEIGHT, N_PHASE2_COLUMNS, N_PHASE3_COLUMNS, STEP_WIDTH},
->>>>>>> b8a3ae41
         step::{ExecutionState, Step},
         table::{FixedTableTag, Table},
         util::{
             constraint_builder::ConstraintBuilder, rlc, CachedRegion, CellType, Expr,
-<<<<<<< HEAD
-            StoredExpression,
-=======
             StoredExpression, LOOKUP_CONFIG,
->>>>>>> b8a3ae41
         },
         Advice, Column, Fixed,
     },
@@ -132,11 +124,6 @@
 
         let step_curr = Step::new(meta, advices, 0, false);
         let step_next = Step::new(meta, advices, MAX_STEP_HEIGHT, true);
-<<<<<<< HEAD
-        let challenges = Challenges::construct(meta);
-        let challenges_exprs = challenges.exprs(meta);
-=======
->>>>>>> b8a3ae41
         let evm_word_powers_of_randomness = challenges_exprs.evm_word_powers_of_randomness();
         let lookup_input_powers_of_randomness =
             challenges_exprs.lookup_input_powers_of_randomness();
