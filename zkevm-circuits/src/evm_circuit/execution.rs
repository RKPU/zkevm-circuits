--- conflicted
+++ resolved
@@ -308,16 +308,9 @@
     error_invalid_opcode: Box<ErrorInvalidOpcodeGadget<F>>,
     error_depth: Box<DummyGadget<F, 0, 0, { ExecutionState::ErrorDepth }>>,
     error_contract_address_collision:
-<<<<<<< HEAD
-        DummyGadget<F, 0, 0, { ExecutionState::ErrorContractAddressCollision }>,
-    error_invalid_creation_code: ErrorInvalidCreationCodeGadget<F>,
-    error_return_data_out_of_bound: ErrorReturnDataOutOfBoundGadget<F>,
-=======
         Box<DummyGadget<F, 0, 0, { ExecutionState::ErrorContractAddressCollision }>>,
-    error_invalid_creation_code:
-        Box<DummyGadget<F, 0, 0, { ExecutionState::ErrorInvalidCreationCode }>>,
+    error_invalid_creation_code: Box<ErrorInvalidCreationCodeGadget<F>>,
     error_return_data_out_of_bound: Box<ErrorReturnDataOutOfBoundGadget<F>>,
->>>>>>> ad4a0744
 }
 
 impl<F: Field> ExecutionConfig<F> {
